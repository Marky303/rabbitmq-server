--- conflicted
+++ resolved
@@ -40,11 +40,7 @@
 
 -export([init/1, terminate/2, code_change/3, handle_call/3, handle_cast/2, handle_info/2]).
 
-<<<<<<< HEAD
--record(ch, {state, reader_pid, writer_pid,
-=======
--record(ch, {state, proxy_pid, reader_pid, writer_pid, limiter_pid,
->>>>>>> 3bb4decb
+-record(ch, {state, reader_pid, writer_pid, limiter_pid,
              transaction_id, tx_participants, next_tag,
              uncommitted_ack_q, unacked_message_q,
              username, virtual_host,
@@ -97,10 +93,10 @@
     process_flag(trap_exit, true),
     link(WriterPid),
     rabbit_alarm:register(self(), {?MODULE, conserve_memory, []}),
-<<<<<<< HEAD
     {ok, #ch{state                   = starting,
              reader_pid              = ReaderPid,
              writer_pid              = WriterPid,
+             limiter_pid             = undefined,
              transaction_id          = none,
              tx_participants         = sets:new(),
              next_tag                = 1,
@@ -115,24 +111,6 @@
     noreply(State).
 
 handle_cast({method, Method, Content}, State) ->
-=======
-    #ch{state                   = starting,
-        proxy_pid               = ProxyPid,
-        reader_pid              = ReaderPid,
-        writer_pid              = WriterPid,
-        limiter_pid             = undefined,
-        transaction_id          = none,
-        tx_participants         = sets:new(),
-        next_tag                = 1,
-        uncommitted_ack_q       = queue:new(),
-        unacked_message_q       = queue:new(),
-        username                = Username,
-        virtual_host            = VHost,
-        most_recently_declared_queue = <<>>,
-        consumer_mapping        = dict:new()}.
-
-handle_message({method, Method, Content}, State) ->
->>>>>>> 3bb4decb
     try handle_method(Method, Content, State) of
         {reply, Reply, NewState} ->
             ok = rabbit_writer:send_command(NewState#ch.writer_pid, Reply),
@@ -170,27 +148,18 @@
            State#ch.writer_pid, #'channel.flow'{active = not(Conserve)}),
     noreply(State).
 
-<<<<<<< HEAD
 handle_info({'EXIT', _Pid, Reason}, State) ->
     {stop, Reason, State};
-=======
-handle_message({'EXIT', Pid, Reason}, State = #ch{proxy_pid = Pid}) ->
-    terminate(Reason, State);
-
-handle_message({'EXIT', _Pid, normal}, State) ->
-    State;
-
-handle_message({'EXIT', _Pid, Reason}, State) ->
-    terminate(Reason, State);
->>>>>>> 3bb4decb
 
 handle_info(timeout, State) ->
     %% TODO: Once we drop support for R11B-5, we can change this to
     %% {noreply, State, hibernate};
     proc_lib:hibernate(gen_server2, enter_loop, [?MODULE, [], State]).
 
-terminate(_Reason, #ch{writer_pid = WriterPid, state = terminating}) ->
-    rabbit_writer:shutdown(WriterPid);
+terminate(_Reason, #ch{writer_pid = WriterPid, limiter_pid = LimiterPid,
+                       state = terminating}) ->
+    rabbit_writer:shutdown(WriterPid),
+    rabbit_limiter:shutdown(LimiterPid);
 
 terminate(Reason, State = #ch{writer_pid = WriterPid,
                               limiter_pid = LimiterPid}) ->
@@ -199,8 +168,8 @@
         normal -> ok = Res;
         _      -> ok
     end,
-<<<<<<< HEAD
-    rabbit_writer:shutdown(WriterPid).
+    rabbit_writer:shutdown(WriterPid),
+    rabbit_limiter:shutdown(LimiterPid).
 
 code_change(_OldVsn, State, _Extra) ->
     {ok, State}.
@@ -208,11 +177,6 @@
 %%---------------------------------------------------------------------------
 
 noreply(NewState) -> {noreply, NewState, ?HIBERNATE_AFTER}.
-=======
-    rabbit_writer:shutdown(WriterPid),
-    rabbit_limiter:shutdown(LimiterPid),
-    exit(Reason).
->>>>>>> 3bb4decb
 
 return_ok(State, true, _Msg)  -> {noreply, State};
 return_ok(State, false, Msg)  -> {reply, Msg, State}.
@@ -376,13 +340,8 @@
                                no_ack = NoAck,
                                exclusive = ExclusiveConsume,
                                nowait = NoWait},
-<<<<<<< HEAD
               _, State = #ch{ reader_pid = ReaderPid,
-=======
-              _, State = #ch{ proxy_pid = ProxyPid,
-                              reader_pid = ReaderPid,
                               limiter_pid = LimiterPid,
->>>>>>> 3bb4decb
                               consumer_mapping = ConsumerMapping }) ->
     case dict:find(ConsumerTag, ConsumerMapping) of
         error ->
@@ -400,11 +359,7 @@
                    QueueName,
                    fun (Q) ->
                            rabbit_amqqueue:basic_consume(
-<<<<<<< HEAD
-                             Q, NoAck, ReaderPid, self(),
-=======
-                             Q, NoAck, ReaderPid, ProxyPid, LimiterPid,
->>>>>>> 3bb4decb
+                             Q, NoAck, ReaderPid, self(), LimiterPid,
                              ActualConsumerTag, ExclusiveConsume,
                              ok_msg(NoWait, #'basic.consume_ok'{
                                       consumer_tag = ActualConsumerTag}))
@@ -476,13 +431,12 @@
                                "prefetch_size!=0 (~w)", [Size]);
 
 handle_method(#'basic.qos'{prefetch_count = PrefetchCount},
-              _, State = #ch{ limiter_pid = LimiterPid,
-                              proxy_pid = ProxyPid }) ->
+              _, State = #ch{ limiter_pid = LimiterPid }) ->
     NewLimiterPid = case {LimiterPid, PrefetchCount} of
                         {undefined, 0} ->
                             undefined;
                         {undefined, _} ->
-                            LPid = rabbit_limiter:start_link(ProxyPid),
+                            LPid = rabbit_limiter:start_link(self()),
                             ok = limit_queues(LPid, State),
                             LPid;
                         {_, 0} ->
@@ -875,26 +829,11 @@
     dict:fold(fun (QPid, MsgIds, Acc) -> F(QPid, MsgIds, Acc) end,
               Acc0, D).
 
-<<<<<<< HEAD
 notify_queues(#ch{consumer_mapping = Consumers}) ->
-    rabbit_amqqueue:notify_down_all(
-      [QPid || QueueName <- 
-                   sets:to_list(
-                     dict:fold(fun (_ConsumerTag, QueueName, S) ->
-                                       sets:add_element(QueueName, S)
-                               end, sets:new(), Consumers)),
-               case rabbit_amqqueue:lookup(QueueName) of
-                   {ok, Q} -> QPid = Q#amqqueue.pid, true;
-                   %% queue has been deleted in the meantime
-                   {error, not_found} -> QPid = none, false
-               end],
-      self()).
-=======
-notify_queues(#ch{proxy_pid = ProxyPid, consumer_mapping = Consumers}) ->
-    rabbit_amqqueue:notify_down_all(consumer_queues(Consumers), ProxyPid).
-
-limit_queues(LPid, #ch{proxy_pid = ProxyPid, consumer_mapping = Consumers}) ->
-    rabbit_amqqueue:limit_all(consumer_queues(Consumers), ProxyPid, LPid).
+    rabbit_amqqueue:notify_down_all(consumer_queues(Consumers), self()).
+
+limit_queues(LPid, #ch{consumer_mapping = Consumers}) ->
+    rabbit_amqqueue:limit_all(consumer_queues(Consumers), self(), LPid).
 
 consumer_queues(Consumers) ->
     [QPid || QueueName <- 
@@ -921,7 +860,6 @@
         0     -> ok;
         Count -> rabbit_limiter:ack(LimiterPid, Count)
     end.
->>>>>>> 3bb4decb
 
 is_message_persistent(#content{properties = #'P_basic'{
                                  delivery_mode = Mode}}) ->
