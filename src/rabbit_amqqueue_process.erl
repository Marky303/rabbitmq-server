--- conflicted
+++ resolved
@@ -36,12 +36,8 @@
 -behaviour(gen_server2).
 
 -define(UNSENT_MESSAGE_LIMIT, 100).
-<<<<<<< HEAD
--define(HIBERNATE_AFTER, 1000).
+-define(HIBERNATE_AFTER_MIN, 1000).
 -define(MEMORY_REPORT_TIME_INTERVAL, 10000). %% 10 seconds in milliseconds
-=======
--define(HIBERNATE_AFTER_MIN, 1000).
->>>>>>> 010fc2a0
 
 -export([start_link/1]).
 
@@ -61,12 +57,9 @@
             next_msg_id,
             active_consumers,
             blocked_consumers,
-<<<<<<< HEAD
-            memory_report_timer
-=======
+            memory_report_timer,
             hibernate_after,
             hibernated_at
->>>>>>> 010fc2a0
            }).
 
 -record(consumer, {tag, ack_required}).
@@ -119,14 +112,10 @@
             next_msg_id = 1,
             active_consumers = queue:new(),
             blocked_consumers = queue:new(),
-<<<<<<< HEAD
-            memory_report_timer = start_memory_timer()
-           }, ?HIBERNATE_AFTER}.
-=======
+            memory_report_timer = start_memory_timer(),
             hibernate_after = ?HIBERNATE_AFTER_MIN,
             hibernated_at = undefined
            }, ?HIBERNATE_AFTER_MIN}.
->>>>>>> 010fc2a0
 
 terminate(_Reason, State) ->
     %% FIXME: How do we cancel active subscriptions?
@@ -144,38 +133,16 @@
 
 %%----------------------------------------------------------------------------
 
-<<<<<<< HEAD
 reply(Reply, NewState = #q { memory_report_timer = undefined }) ->
-    {reply, Reply, start_memory_timer(NewState), ?HIBERNATE_AFTER};
-reply(Reply, NewState) ->
-    {reply, Reply, NewState, ?HIBERNATE_AFTER}.
-
-noreply(NewState = #q { memory_report_timer = undefined }) ->
-    {noreply, start_memory_timer(NewState), ?HIBERNATE_AFTER};
-noreply(NewState) ->
-    {noreply, NewState, ?HIBERNATE_AFTER}.
-
-start_memory_timer() ->
-    {ok, TRef} = timer:apply_interval(?MEMORY_REPORT_TIME_INTERVAL,
-                                      rabbit_amqqueue, report_memory, [self()]),
-    TRef.
-start_memory_timer(State = #q { memory_report_timer = undefined }) ->
-    State #q { memory_report_timer = start_memory_timer() };
-start_memory_timer(State) ->
-    State.
-
-stop_memory_timer(State = #q { memory_report_timer = undefined }) ->
-    State;
-stop_memory_timer(State = #q { memory_report_timer = TRef }) ->
-    {ok, cancel} = timer:cancel(TRef),
-    State #q { memory_report_timer = undefined }.
-=======
+    reply(Reply, start_memory_timer(NewState));
 reply(Reply, NewState = #q { hibernated_at = undefined }) ->
     {reply, Reply, NewState, NewState #q.hibernate_after};
 reply(Reply, NewState) ->
     NewState1 = adjust_hibernate_after(NewState),
     {reply, Reply, NewState1, NewState1 #q.hibernate_after}.
 
+noreply(NewState = #q { memory_report_timer = undefined }) ->
+    noreply(start_memory_timer(NewState));
 noreply(NewState = #q { hibernated_at = undefined }) ->
     {noreply, NewState, NewState #q.hibernate_after};
 noreply(NewState) ->
@@ -205,7 +172,21 @@
             %% nap and timeout seem to be in the right relationship. stay here
             State1
     end.
->>>>>>> 010fc2a0
+
+start_memory_timer() ->
+    {ok, TRef} = timer:apply_interval(?MEMORY_REPORT_TIME_INTERVAL,
+                                      rabbit_amqqueue, report_memory, [self()]),
+    TRef.
+start_memory_timer(State = #q { memory_report_timer = undefined }) ->
+    State #q { memory_report_timer = start_memory_timer() };
+start_memory_timer(State) ->
+    State.
+
+stop_memory_timer(State = #q { memory_report_timer = undefined }) ->
+    State;
+stop_memory_timer(State = #q { memory_report_timer = TRef }) ->
+    {ok, cancel} = timer:cancel(TRef),
+    State #q { memory_report_timer = undefined }.
 
 lookup_ch(ChPid) ->
     case get({ch, ChPid}) of
@@ -914,11 +895,8 @@
 handle_info(timeout, State) ->
     %% TODO: Once we drop support for R11B-5, we can change this to
     %% {noreply, State, hibernate};
-<<<<<<< HEAD
-    State1 = stop_memory_timer(report_memory(State)),
-=======
-    State1 = State #q { hibernated_at = now() },
->>>>>>> 010fc2a0
+    State1 = (stop_memory_timer(report_memory(State)))
+        #q { hibernated_at = now() },
     proc_lib:hibernate(gen_server2, enter_loop, [?MODULE, [], State1]);
 
 handle_info(Info, State) ->
