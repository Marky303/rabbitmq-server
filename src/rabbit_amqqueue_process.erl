--- conflicted
+++ resolved
@@ -126,7 +126,7 @@
             sync_timer_ref      = undefined,
             rate_timer_ref      = undefined,
             expiry_timer_ref    = undefined,
-	    ttl                 = undefined,
+            ttl                 = undefined,
             stats_timer         = rabbit_event:init_stats_timer()}, hibernate,
      {backoff, ?HIBERNATE_AFTER_MIN, ?HIBERNATE_AFTER_MIN, ?DESIRED_HIBERNATE}}.
 
@@ -178,17 +178,13 @@
                             self(), {rabbit_amqqueue,
                                      set_ram_duration_target, [self()]}),
                      BQS = BQ:init(QName, IsDurable, Recover),
-                     State1 = init_expires(State#q{backing_queue_state = BQS}),
+                     State1 = init_queue_state(
+                                State#q{backing_queue_state = BQS}),
                      rabbit_event:notify(queue_created,
-<<<<<<< HEAD
                                          infos(?CREATION_EVENT_KEYS, State1)),
                      rabbit_event:if_enabled(StatsTimer,
                                              fun() -> emit_stats(State1) end),
                      noreply(State1);
-=======
-                                         infos(?CREATION_EVENT_KEYS, State)),
-                     noreply(init_queue_state(State#q{backing_queue_state = BQS}));
->>>>>>> 453b60dc
         Q1        -> {stop, normal, {existing, Q1}, State}
     end.
 
