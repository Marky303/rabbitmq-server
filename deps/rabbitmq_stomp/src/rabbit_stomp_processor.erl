%%   The contents of this file are subject to the Mozilla Public License
%%   Version 1.1 (the "License"); you may not use this file except in
%%   compliance with the License. You may obtain a copy of the License at
%%   http://www.mozilla.org/MPL/
%%
%%   Software distributed under the License is distributed on an "AS IS"
%%   basis, WITHOUT WARRANTY OF ANY KIND, either express or implied. See the
%%   License for the specific language governing rights and limitations
%%   under the License.
%%
%%   The Original Code is RabbitMQ.
%%
%%   The Initial Developers of the Original Code are LShift Ltd,
%%   Cohesive Financial Technologies LLC, and Rabbit Technologies Ltd.
%%
%%   Portions created before 22-Nov-2008 00:00:00 GMT by LShift Ltd,
%%   Cohesive Financial Technologies LLC, or Rabbit Technologies Ltd
%%   are Copyright (C) 2007-2008 LShift Ltd, Cohesive Financial
%%   Technologies LLC, and Rabbit Technologies Ltd.
%%
%%   Portions created by LShift Ltd are Copyright (C) 2007-2009 LShift
%%   Ltd. Portions created by Cohesive Financial Technologies LLC are
%%   Copyright (C) 2007-2009 Cohesive Financial Technologies
%%   LLC. Portions created by Rabbit Technologies Ltd are Copyright
%%   (C) 2007-2009 Rabbit Technologies Ltd.
%%
%%   All Rights Reserved.
%%
%%   Contributor(s): ______________________________________.
%%
-module(rabbit_stomp_processor).
-behaviour(gen_server).

-export([start_link/1, process_frame/2]).
-export([init/1, handle_call/3, handle_cast/2, handle_info/2,
         code_change/3, terminate/2]).

-include_lib("amqp_client/include/amqp_client.hrl").
-include("rabbit_stomp_frame.hrl").

-record(state, {socket, session_id, channel, connection, subscriptions}).

%%----------------------------------------------------------------------------
%% Public API
%%----------------------------------------------------------------------------
start_link(Sock) ->
    gen_server:start_link(?MODULE, [Sock], []).

process_frame(Pid, Frame = #stomp_frame{command = Command}) ->
    gen_server:cast(Pid, {Command, Frame}).

%%----------------------------------------------------------------------------
%% Basic gen_server callbacks
%%----------------------------------------------------------------------------

init([Sock]) ->
    process_flag(trap_exit, true),
    {ok,
     #state {
       socket        = Sock,
       session_id    = none,
       channel       = none,
       connection    = none,
       subscriptions = dict:new()}
    }.

terminate(_Reason, State) ->
    shutdown_channel_and_connection(State).

handle_cast({"CONNECT", Frame}, State = #state{channel = none}) ->
    {ok, DefaultVHost} = application:get_env(rabbit, default_vhost),
    process_request(
      fun(StateN) ->
              do_login(rabbit_stomp_frame:header(Frame, "login"),
                       rabbit_stomp_frame:header(Frame, "passcode"),
                       rabbit_stomp_frame:header(Frame, "virtual-host",
                                                 binary_to_list(DefaultVHost)),
                       StateN)
      end,
      fun(StateM) -> StateM end,
      State);

handle_cast(_Request, State = #state{channel = none}) ->
    error("Illegal command", "You must log in using CONNECT first\n", State);

handle_cast({Command, Frame}, State) ->
    process_request(
      fun(StateN) ->
              handle_frame(Command, Frame, StateN)
      end,
      fun(StateM) ->
              ensure_receipt(Frame, StateM)
      end,
      State).

handle_info(#'basic.consume_ok'{}, State) ->
    {noreply, State};
handle_info({Delivery = #'basic.deliver'{},
             #amqp_msg{props = Props, payload = Payload}}, State) ->
    {noreply, send_delivery(Delivery, Props, Payload, State)}.

process_request(ProcessFun, SuccessFun, State) ->
    Res = case catch ProcessFun(State) of
              {'EXIT',
               {{server_initiated_close, ReplyCode, Explanation}, _}} ->
                  amqp_death(ReplyCode, Explanation, State);
              {'EXIT', Reason} ->
                  priv_error("Processing error", "Processing error\n",
                              Reason, State);
              Result ->
                  Result
          end,
    case Res of
        {ok, Frame, NewState} ->
            case Frame of
                none -> ok;
                _    -> send_frame(Frame, NewState)
            end,
            {noreply, SuccessFun(NewState)};
        {error, Message, Detail, NewState} ->
            {noreply, send_error(Message, Detail, NewState)};
        {stop, R, State} ->
            {stop, R, State}
    end.

%%----------------------------------------------------------------------------
%% Frame handlers
%%----------------------------------------------------------------------------

handle_frame("DISCONNECT", _Frame, State) ->
    %% We'll get to shutdown the channels in terminate
    {stop, normal, State};

handle_frame("SUBSCRIBE", Frame, State) ->
    with_destination("SUBSCRIBE", Frame, State, fun do_subscribe/4);

handle_frame("UNSUBSCRIBE", Frame, State = #state{subscriptions = Subs}) ->
    ConsumerTag = case rabbit_stomp_frame:header(Frame, "id") of
                      {ok, IdStr} ->
                          list_to_binary("T_" ++ IdStr);
                      not_found ->
                          case rabbit_stomp_frame:header(Frame,
                                                         "destination") of
                              {ok, QueueStr} ->
                                  list_to_binary("Q_" ++ QueueStr);
                              not_found ->
                                  missing
                          end
                  end,
    if
        ConsumerTag == missing ->
            error("Missing destination or id",
                  "UNSUBSCRIBE must include a 'destination' or 'id' header\n",
                  State);
        true ->
            ok(send_method(#'basic.cancel'{consumer_tag = ConsumerTag,
                                           nowait       = true},
                           State#state{subscriptions =
                                           dict:erase(ConsumerTag, Subs)}))
    end;

handle_frame("SEND", Frame, State) ->
    with_destination("SEND", Frame, State, fun do_send/4);

handle_frame("ACK", Frame, State = #state{session_id    = SessionId,
                                          subscriptions = Subs}) ->
    case rabbit_stomp_frame:header(Frame, "message-id") of
        {ok, IdStr} ->
            case rabbit_stomp_util:parse_message_id(IdStr) of
                {ok, {ConsumerTag, SessionId, DeliveryTag}} ->
                    {_DestHdr, SubChannel} = dict:fetch(ConsumerTag, Subs),

                    Method = #'basic.ack'{delivery_tag = DeliveryTag,
                                          multiple = false},

                    case transactional(Frame) of
                        {yes, Transaction} ->
                            extend_transaction(Transaction,
                                               {SubChannel, Method},
                                               State);
                        no ->
                            amqp_channel:call(SubChannel, Method),
                            ok(State)
                    end;
                _ ->
                   error("Invalid message-id",
                         "ACK must include a valid 'message-id' header\n",
                         State)
            end;
        not_found ->
            error("Missing message-id",
                  "ACK must include a 'message-id' header\n",
                  State)
    end;

handle_frame("BEGIN", Frame, State) ->
    transactional_action(Frame, "BEGIN", fun begin_transaction/2, State);

handle_frame("COMMIT", Frame, State) ->
    transactional_action(Frame, "COMMIT", fun commit_transaction/2, State);

handle_frame("ABORT", Frame, State) ->
    transactional_action(Frame, "ABORT", fun abort_transaction/2, State);

handle_frame(Command, _Frame, State) ->
    error("Bad command",
          "Could not interpret command " ++ Command ++ "\n",
          State).

%%----------------------------------------------------------------------------
%% Internal helpers for processing frames callbacks
%%----------------------------------------------------------------------------

with_destination(Command, Frame, State, Fun) ->
    case rabbit_stomp_frame:header(Frame, "destination") of
        {ok, DestHdr} ->
            case rabbit_stomp_util:parse_destination(DestHdr) of
                {ok, Destination} ->
                    Fun(Destination, DestHdr, Frame, State);
                {error, {invalid_destination, Type, Content}} ->
                    error("Invalid destination",
                          "'~s' is not a valid ~p destination\n",
                          [Content, Type],
                          State);
                {error, {unknown_destination, Content}} ->
                    error("Unknown destination",
                          "'~s' is not a valid destination.\n" ++
                              "Valid destination types are: " ++
                              "/exchange, /topic or /queue.\n",
                          [Content],
                          State)
            end;
        not_found ->
            error("Missing destination",
                  "~p must include a 'destination' header\n",
                  [Command],
                  State)
    end.

do_login({ok, Login}, {ok, Passcode}, VirtualHost, State) ->
    {ok, Connection} = amqp_connection:start(
                         direct, #amqp_params{
                           username     = list_to_binary(Login),
                           password     = list_to_binary(Passcode),
                           virtual_host = list_to_binary(VirtualHost)}),
    {ok, Channel} = amqp_connection:open_channel(Connection),
    SessionId = rabbit_guid:string_guid("session"),
    ok("CONNECTED",[{"session", SessionId}], "",
       State#state{session_id = SessionId,
                   channel    = Channel,
                   connection = Connection});
do_login(_, _, _, State) ->
    error("Bad CONNECT", "Missing login or passcode header(s)\n", State).

do_subscribe(Destination, DestHdr, Frame,
             State = #state{subscriptions = Subs,
                            connection    = Connection,
                            channel       = MainChannel}) ->

    Channel = case Destination of
                  {queue, _} ->
                      {ok, Channel1} = amqp_connection:open_channel(Connection),
                      amqp_channel:call(Channel1,
                                        #'basic.qos'{prefetch_size  = 0,
                                                     prefetch_count = 1,
                                                     global         = false}),
                      Channel1;
                  _ ->
                      MainChannel
              end,

    AckMode = rabbit_stomp_util:ack_mode(Frame),

    {ok, Queue} = ensure_queue(subscribe, Destination, Channel),

    {ok, ConsumerTag} = rabbit_stomp_util:consumer_tag(Frame),

    amqp_channel:subscribe(Channel,
                           #'basic.consume'{
                             queue        = Queue,
                             consumer_tag = ConsumerTag,
                             no_local     = false,
                             no_ack       = (AckMode == auto),
                             exclusive    = false},
                           self()),

    ExchangeAndKey = rabbit_stomp_util:parse_routing_information(Destination),
    ok = ensure_queue_binding(Queue, ExchangeAndKey, Channel),

    ok(State#state{subscriptions =
                       dict:store(ConsumerTag, {DestHdr, Channel}, Subs)}).

do_send(Destination, _DestHdr,
        Frame = #stomp_frame{body_iolist = BodyFragments},
        State = #state{channel = Channel}) ->
    {ok, _Q} = ensure_queue(send, Destination, Channel),

    Props = rabbit_stomp_util:message_properties(Frame),

    {Exchange, RoutingKey} =
        rabbit_stomp_util:parse_routing_information(Destination),

    Method = #'basic.publish'{
      exchange = list_to_binary(Exchange),
      routing_key = list_to_binary(RoutingKey),
      mandatory = false,
      immediate = false},

    case transactional(Frame) of
        {yes, Transaction} ->
            extend_transaction(Transaction,
                               {Method, Props, BodyFragments},
                               State);
        no ->
            ok(send_method(Method, Props, BodyFragments, State))
    end.

ensure_receipt(Frame, State) ->
    case rabbit_stomp_frame:header(Frame, "receipt") of
        {ok, Id}  -> send_frame("RECEIPT", [{"receipt-id", Id}], "", State);
        not_found -> State
    end.

send_delivery(Delivery = #'basic.deliver'{consumer_tag = ConsumerTag},
              Properties, Body,
              State = #state{session_id    = SessionId,
                             subscriptions = Subs}) ->
    case dict:find(ConsumerTag, Subs) of
        {ok, {Destination, _SubChannel}} ->
            send_frame(
              "MESSAGE",
              rabbit_stomp_util:message_headers(Destination, SessionId,
                                                Delivery, Properties),
              Body,
              State);
        error ->
            send_error("Subscription not found",
                       "There is no current subscription '~s'.",
                       [ConsumerTag],
                       State)
    end.

send_method(Method, State = #state{channel = Channel}) ->
    amqp_channel:call(Channel, Method),
    State.

send_method(Method, Properties, BodyFragments,
            State = #state{channel = Channel}) ->
    amqp_channel:call(Channel, Method, #amqp_msg{
                                props = Properties,
                                payload = lists:reverse(BodyFragments)}),
    State.

shutdown_channel_and_connection(State = #state{channel       = Channel,
                                               connection    = Connection,
                                               subscriptions = Subs}) ->
    dict:fold(
      fun(_ConsumerTag, {_DestHdr, SubChannel}, Acc) ->
              case SubChannel of
                  Channel -> Acc;
                  _ ->
                      amqp_channel:close(SubChannel),
                      Acc
              end
      end, 0, Subs),

    amqp_channel:close(Channel),
    amqp_connection:close(Connection),
    State#state{channel = none, connection = none}.


%%----------------------------------------------------------------------------
%% Transaction Support
%%----------------------------------------------------------------------------

transactional(Frame) ->
    case rabbit_stomp_frame:header(Frame, "transaction") of
        {ok, Transaction} ->
            {yes, Transaction};
        not_found ->
            no
    end.

transactional_action(Frame, Name, Fun, State) ->
    case transactional(Frame) of
        {yes, Transaction} ->
            Fun(Transaction, State);
        no ->
            error("Missing transaction",
                  Name ++ " must include a 'transaction' header\n",
                  State)
    end.

with_transaction(Transaction, State, Fun) ->
    case get({transaction, Transaction}) of
        undefined ->
            error("Bad transaction",
                  "Invalid transaction identifier: ~p\n",
                  [Transaction],
                  State);
        Actions ->
            Fun(Actions, State)
    end.

begin_transaction(Transaction, State) ->
    put({transaction, Transaction}, []),
    ok(State).

extend_transaction(Transaction, Action, State0) ->
    with_transaction(
      Transaction, State0,
      fun (Actions, State) ->
              put({transaction, Transaction}, [Action | Actions]),
              ok(State)
      end).

commit_transaction(Transaction, State0) ->
    with_transaction(
      Transaction, State0,
      fun (Actions, State) ->
              FinalState = lists:foldr(fun perform_transaction_action/2,
                                       State,
                                       Actions),
              erase({transaction, Transaction}),
              ok(State)
      end).

abort_transaction(Transaction, State0) ->
    with_transaction(
      Transaction, State0,
      fun (_Actions, State) ->
              erase({transaction, Transaction}),
              ok(State)
      end).

perform_transaction_action({Method}, State) ->
    send_method(Method, State);
perform_transaction_action({Channel, Method}, State) ->
    amqp_channel:call(Channel, Method),
    State;
perform_transaction_action({Method, Props, BodyFragments}, State) ->
    send_method(Method, Props, BodyFragments, State).

%%----------------------------------------------------------------------------
%% Queue and Binding Setup
%%----------------------------------------------------------------------------

ensure_queue(subscribe, {exchange, _}, Channel) ->
    %% Create anonymous, exclusive queue for SUBSCRIBE on /exchange destinations
    #'queue.declare_ok'{queue = Queue} =
        amqp_channel:call(Channel, #'queue.declare'{auto_delete = true,
                                                    exclusive = true}),
    {ok, Queue};
ensure_queue(send, {exchange, _}, _Channel) ->
    %% Don't create queues on SEND for /exchange destinations
    {ok, undefined};
ensure_queue(_, {queue, Name}, Channel) ->
    %% Always create named queue for /queue destinations
    Queue = list_to_binary(Name),
    #'queue.declare_ok'{queue = Queue} =
        amqp_channel:call(Channel,
                          #'queue.declare'{durable = true,
                                           queue   = Queue}),
    {ok, Queue};
ensure_queue(subscribe, {topic, _}, Channel) ->
    %% Create anonymous, exclusive queue for SUBSCRIBE on /topic destinations
    #'queue.declare_ok'{queue = Queue} =
        amqp_channel:call(Channel, #'queue.declare'{auto_delete = true,
                                                    exclusive = true}),
    {ok, Queue};
ensure_queue(send, {topic, _}, _Channel) ->
    %% Don't create queues on SEND for /topic destinations
    {ok, undefined}.

ensure_queue_binding(QueueBin, {"", Queue}, _Channel) ->
    %% i.e., we should only be asked to bind to the default exchange a
    %% queue with its own name
    QueueBin = list_to_binary(Queue),
    ok;
ensure_queue_binding(Queue, {Exchange, RoutingKey}, Channel) ->
    #'queue.bind_ok'{} =
        amqp_channel:call(Channel,
                          #'queue.bind'{
                            queue       = Queue,
                            exchange    = list_to_binary(Exchange),
                            routing_key = list_to_binary(RoutingKey)}),
    ok.
%%----------------------------------------------------------------------------
%% Success/error handling
%%----------------------------------------------------------------------------

ok(State) ->
    {ok, none, State}.

ok(Command, Headers, BodyFragments, State) ->
    {ok, #stomp_frame{command     = Command,
                      headers     = Headers,
                      body_iolist = BodyFragments}, State}.

amqp_death(ReplyCode, Explanation, State) ->
    ErrorName = ?PROTOCOL:amqp_exception(ReplyCode),
    {stop, amqp_death,
     send_error(atom_to_list(ErrorName),
                format_message("~s~n", [Explanation]),
                State)}.

error(Message, Detail, State) ->
    priv_error(Message, Detail, none, State).

error(Message, Format, Args, State) ->
    priv_error(Message, Format, Args, none, State).

priv_error(Message, Detail, ServerPrivateDetail, State) ->
    error_logger:error_msg("STOMP error frame sent:~n" ++
                           "Message: ~p~n" ++
                           "Detail: ~p~n" ++
                           "Server private detail: ~p~n",
                           [Message, Detail, ServerPrivateDetail]),
    {error, Message, Detail, State}.

priv_error(Message, Format, Args, ServerPrivateDetail, State) ->
<<<<<<< HEAD
    priv_error(Message, format_detail(Format, Args),
                    ServerPrivateDetail, State).

format_detail(Format, Args) ->
    lists:flatten(io_lib:format(Format, Args)).
=======
    priv_error(Message, format_message(Format, Args),
               ServerPrivateDetail, State).

format_message(Format, Args) ->
    lists:flatten(io_lib:format(Format, Args)).

>>>>>>> f730d6ac
%%----------------------------------------------------------------------------
%% Frame sending utilities
%%----------------------------------------------------------------------------
send_frame(Command, Headers, BodyFragments, State) ->
    send_frame(#stomp_frame{command     = Command,
                            headers     = Headers,
                            body_iolist = BodyFragments},
               State).

send_frame(Frame, State = #state{socket = Sock}) ->
    %% We ignore certain errors here, as we will be receiving an
    %% asynchronous notification of the same (or a related) fault
    %% shortly anyway. See bug 21365.
    %% io:format("Sending ~p~n", [Frame]),
    case gen_tcp:send(Sock, rabbit_stomp_frame:serialize(Frame)) of
        ok -> State;
        {error, closed} -> State;
        {error, enotconn} -> State;
        {error, Code} ->
            error_logger:error_msg("Error sending STOMP frame ~p: ~p~n",
                                   [Frame#stomp_frame.command,
                                    Code]),
            State
    end.

send_error(Message, Detail, State) ->
    send_frame("ERROR", [{"message", Message},
                         {"content-type", "text/plain"}], Detail, State).

send_error(Message, Format, Args, State) ->
    send_error(Message, format_detail(Format, Args), State).

%%----------------------------------------------------------------------------
%% Skeleton gen_server callbacks
%%----------------------------------------------------------------------------
handle_call(_Cmd, _From, State) ->
    State.

code_change(_OldVsn, State, _Extra) ->
    {ok, State}.
<|MERGE_RESOLUTION|>--- conflicted
+++ resolved
@@ -519,20 +519,11 @@
     {error, Message, Detail, State}.
 
 priv_error(Message, Format, Args, ServerPrivateDetail, State) ->
-<<<<<<< HEAD
     priv_error(Message, format_detail(Format, Args),
                     ServerPrivateDetail, State).
 
 format_detail(Format, Args) ->
     lists:flatten(io_lib:format(Format, Args)).
-=======
-    priv_error(Message, format_message(Format, Args),
-               ServerPrivateDetail, State).
-
-format_message(Format, Args) ->
-    lists:flatten(io_lib:format(Format, Args)).
-
->>>>>>> f730d6ac
 %%----------------------------------------------------------------------------
 %% Frame sending utilities
 %%----------------------------------------------------------------------------
