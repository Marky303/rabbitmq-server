%%   The contents of this file are subject to the Mozilla Public License
%%   Version 1.1 (the "License"); you may not use this file except in
%%   compliance with the License. You may obtain a copy of the License at
%%   http://www.mozilla.org/MPL/
%%
%%   Software distributed under the License is distributed on an "AS IS"
%%   basis, WITHOUT WARRANTY OF ANY KIND, either express or implied. See the
%%   License for the specific language governing rights and limitations
%%   under the License.
%%
%%   The Original Code is RabbitMQ Management Plugin.
%%
%%   The Initial Developer of the Original Code is VMware, Inc.
%%   Copyright (c) 2010-2012 VMware, Inc.  All rights reserved.
%%

-module(rabbit_mgmt_wm_parameter).

-export([init/1, resource_exists/2, to_json/2,
         content_types_provided/2, content_types_accepted/2,
         is_authorized/2, allowed_methods/2, accept_content/2,
         delete_resource/2]).

-import(rabbit_misc, [pget/2]).

-include("rabbit_mgmt.hrl").
-include_lib("webmachine/include/webmachine.hrl").
-include_lib("rabbit_common/include/rabbit.hrl").

%%--------------------------------------------------------------------

init(_Config) -> {ok, #context{}}.

content_types_provided(ReqData, Context) ->
   {[{"application/json", to_json}], ReqData, Context}.

content_types_accepted(ReqData, Context) ->
   {[{"application/json", accept_content}], ReqData, Context}.

allowed_methods(ReqData, Context) ->
    {['HEAD', 'GET', 'PUT', 'DELETE'], ReqData, Context}.

resource_exists(ReqData, Context) ->
    {case parameter(ReqData) of
         not_found -> false;
         _         -> true
     end, ReqData, Context}.

to_json(ReqData, Context) ->
    rabbit_mgmt_util:reply(rabbit_mgmt_format:parameter(parameter(ReqData)),
                           ReqData, Context).

accept_content(ReqData, Context) ->
<<<<<<< HEAD
    case rabbit_mgmt_util:vhost(ReqData) of
        not_found ->
            rabbit_mgmt_util:not_found(vhost_not_found, ReqData, Context);
        VHost ->
            rabbit_mgmt_util:with_decode(
              [value], ReqData, Context,
              fun([Value], _) ->
                      case rabbit_runtime_parameters:set(
                             VHost, component(ReqData), key(ReqData),
                             rabbit_mgmt_parse:parameter_value(Value)) of
                          ok ->
                              {true, ReqData, Context};
                          {error_string, Reason} ->
                              rabbit_mgmt_util:bad_request(
                                list_to_binary(Reason), ReqData, Context)
                      end
              end)
    end.
=======
    rabbit_mgmt_util:with_decode(
      [value], ReqData, Context,
      fun([Value], _) ->
              case rabbit_runtime_parameters:set(
                     component(ReqData), key(ReqData),
                     rabbit_misc:json_to_term(Value)) of
                  ok ->
                      {true, ReqData, Context};
                  {error_string, Reason} ->
                      rabbit_mgmt_util:bad_request(
                        list_to_binary(Reason), ReqData, Context)
              end
      end).
>>>>>>> 3cda1aba

delete_resource(ReqData, Context) ->
    ok = rabbit_runtime_parameters:clear(
           rabbit_mgmt_util:vhost(ReqData), component(ReqData), key(ReqData)),
    {true, ReqData, Context}.

is_authorized(ReqData, Context) ->
    rabbit_mgmt_util:is_authorized_admin(ReqData, Context).

%%--------------------------------------------------------------------

parameter(ReqData) ->
    rabbit_runtime_parameters:lookup(
      rabbit_mgmt_util:vhost(ReqData), component(ReqData), key(ReqData)).

component(ReqData) -> rabbit_mgmt_util:id(component, ReqData).
key(ReqData)       -> rabbit_mgmt_util:id(key, ReqData).<|MERGE_RESOLUTION|>--- conflicted
+++ resolved
@@ -51,7 +51,6 @@
                            ReqData, Context).
 
 accept_content(ReqData, Context) ->
-<<<<<<< HEAD
     case rabbit_mgmt_util:vhost(ReqData) of
         not_found ->
             rabbit_mgmt_util:not_found(vhost_not_found, ReqData, Context);
@@ -61,7 +60,7 @@
               fun([Value], _) ->
                       case rabbit_runtime_parameters:set(
                              VHost, component(ReqData), key(ReqData),
-                             rabbit_mgmt_parse:parameter_value(Value)) of
+                     rabbit_misc:json_to_term(Value)) of
                           ok ->
                               {true, ReqData, Context};
                           {error_string, Reason} ->
@@ -70,21 +69,6 @@
                       end
               end)
     end.
-=======
-    rabbit_mgmt_util:with_decode(
-      [value], ReqData, Context,
-      fun([Value], _) ->
-              case rabbit_runtime_parameters:set(
-                     component(ReqData), key(ReqData),
-                     rabbit_misc:json_to_term(Value)) of
-                  ok ->
-                      {true, ReqData, Context};
-                  {error_string, Reason} ->
-                      rabbit_mgmt_util:bad_request(
-                        list_to_binary(Reason), ReqData, Context)
-              end
-      end).
->>>>>>> 3cda1aba
 
 delete_resource(ReqData, Context) ->
     ok = rabbit_runtime_parameters:clear(
