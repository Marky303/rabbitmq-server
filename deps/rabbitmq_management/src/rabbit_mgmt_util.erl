--- conflicted
+++ resolved
@@ -46,12 +46,9 @@
          get_value_param/2,
          augment_resources/6
         ]).
-<<<<<<< HEAD
 -export([direct_request/6]).
 -export([qs_val/2]).
-=======
 -export([get_path_prefix/0]).
->>>>>>> 40abb8e2
 
 -import(rabbit_misc, [pget/2]).
 
