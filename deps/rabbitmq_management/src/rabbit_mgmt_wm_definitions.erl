--- conflicted
+++ resolved
@@ -83,11 +83,10 @@
       end,
       Context).
 
-<<<<<<< HEAD
 accept_json(ReqData0, Context) ->
     {ok, Body, ReqData} = cowboy_req:body(ReqData0),
     accept(Body, ReqData, Context).
-=======
+
 vhost_definitions(ReqData, Context) ->
     %% rabbit_mgmt_wm_<>:basic/1 filters by VHost if it is available
     Xs = [strip_vhost(X) || X <- rabbit_mgmt_wm_exchanges:basic(ReqData),
@@ -105,18 +104,14 @@
              {queues,      Qs},
              {exchanges,   Xs},
              {bindings,    Bs}]),
-      case wrq:get_qs_value("download", ReqData) of
-          undefined -> ReqData;
-          Filename  -> rabbit_mgmt_util:set_resp_header(
+      case cowboy_req:qs_val(<<"download">>, ReqData) of
+          {undefined, _} -> ReqData;
+          {Filename, _}  -> rabbit_mgmt_util:set_resp_header(
                          "Content-Disposition",
                          "attachment; filename=" ++
-                             mochiweb_util:unquote(Filename), ReqData)
+                             binary_to_list(Filename), ReqData)
       end,
       Context).
-
-accept_json(ReqData, Context) ->
-    accept(wrq:req_body(ReqData), ReqData, Context).
->>>>>>> 915e693e
 
 accept_multipart(ReqData0, Context) ->
     {Parts, ReqData} = get_all_parts(ReqData0),
