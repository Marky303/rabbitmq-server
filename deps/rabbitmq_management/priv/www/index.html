--- conflicted
+++ resolved
@@ -6,11 +6,8 @@
     <script src="js/sammy-0.6.0.min.js" type="text/javascript"></script>
     <script src="js/json2.js" type="text/javascript"></script>
     <script src="js/main.js" type="text/javascript"></script>
-<<<<<<< HEAD
     <script src="js/prefs.js" type="text/javascript"></script>
-=======
     <script src="js/help.js" type="text/javascript"></script>
->>>>>>> 563f2969
     <script src="js/formatters.js" type="text/javascript"></script>
 
     <link href="css/main.css" rel="stylesheet" type="text/css"/>
