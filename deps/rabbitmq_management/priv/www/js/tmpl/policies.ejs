--- conflicted
+++ resolved
@@ -286,14 +286,9 @@
                   <span class="argument-link" field="definitionop" key="ha-sync-mode" type="string">HA sync mode</span> <span class="help" id="policy-ha-sync-mode"></span> </br>
                   <span class="argument-link" field="definitionop" key="max-length" type="number">Max length</span> |
                   <span class="argument-link" field="definitionop" key="max-length-bytes" type="number">Max length bytes</span> |
-<<<<<<< HEAD
                   <span class="argument-link" field="definitionop" key="message-ttl" type="number">Message TTL</span> |
                   <span class="help" id="queue-message-ttl"></span> |
-                  <span class="argument-link" field="definitionop" key="queue-version" type="number">Version</span> <span class="help" id="queue-version"></span> </br> |
-=======
-                  <span class="argument-link" field="definitionop" key="message-ttl" type="number">Message TTL</span> <span class="help" id="queue-message-ttl"></span> |
                   <span class="argument-link" field="definitionop" key="queue-version" type="number">Version</span> <span class="help" id="queue-version"></span> </br>
->>>>>>> 7ec28319
                   <span class="argument-link" field="definitionop" key="overflow" type="string">Length limit overflow behaviour</span> <span class="help" id="queue-overflow"></span> </br>
                 </td>
               </tr>
