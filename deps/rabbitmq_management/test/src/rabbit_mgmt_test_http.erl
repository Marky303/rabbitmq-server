--- conflicted
+++ resolved
@@ -1392,19 +1392,11 @@
 
 columns_test() ->
     http_put("/queues/%2f/test", [{arguments, [{<<"foo">>, <<"bar">>}]}],
-<<<<<<< HEAD
-             ?NO_CONTENT),
-    [[{arguments, [{foo, <<"bar">>}]}, {name, <<"test">>}]] =
-        lists:sort(http_get("/queues?columns=arguments.foo,name", ?OK)),
-    [{arguments, [{foo, <<"bar">>}]}, {name, <<"test">>}] =
-        lists:sort(http_get("/queues/%2f/test?columns=arguments.foo,name", ?OK)),
-=======
              [?CREATED, ?NO_CONTENT]),
     [[{name, <<"test">>}, {arguments, [{foo, <<"bar">>}]}]] =
         http_get("/queues?columns=arguments.foo,name", ?OK),
     [{name, <<"test">>}, {arguments, [{foo, <<"bar">>}]}] =
         http_get("/queues/%2f/test?columns=arguments.foo,name", ?OK),
->>>>>>> 28b36fa1
     http_delete("/queues/%2f/test", ?NO_CONTENT),
     ok.
 
