# vim:sw=2:et:

# Use a real VM so we can install all the packages we want.
sudo: required

<<<<<<< HEAD
=======
# Use Ubuntu Trusty to install .NET Core.
dist: trusty

>>>>>>> 3e9fad64
language: erlang
notifications:
  email:
    - alerts@rabbitmq.com
addons:
  apt:
    sources:
<<<<<<< HEAD
      - sourceline: deb https://packages.erlang-solutions.com/ubuntu precise contrib
        key_url: https://packages.erlang-solutions.com/ubuntu/erlang_solutions.asc
    packages:
      # Use Elixir from Erlang Solutions. The provided Elixir is
      # installed with kiex but is old. By using an prebuilt Debian
      # package, we save the compilation time.
      - elixir
=======
      - sourceline: deb https://apt-mo.trafficmanager.net/repos/dotnet-release trusty main
        key_url: http://keyserver.ubuntu.com/pks/lookup?op=get&fingerprint=on&search=0xB02C46DF417A0893
    packages:
      - dotnet-dev-1.0.0-preview2-003156
>>>>>>> 3e9fad64
      - xsltproc
otp_release:
  - "18.3"
  - "19.0"

before_script:
  # The checkout made by Travis is a "detached HEAD" and branches
  # information is missing. Our Erlang.mk's git_rmq fetch method relies
  # on it, so we need to restore it.
  #
  # We simply fetch master and, if it exists, stable branches. A branch
  # is created, pointing to the detached HEAD.
  - |
    git checkout -B "${TRAVIS_TAG:-${TRAVIS_BRANCH}}"
    git remote add upstream https://github.com/$TRAVIS_REPO_SLUG.git
    git fetch upstream stable:stable || :
    git fetch upstream master:master || :
  # Remove all kiex installations. This makes sure that the Erlang
  # Solutions one is picked: it's after the kiex installations in $PATH.
  - echo YES | kiex implode

script: make tests

cache:
  apt: true<|MERGE_RESOLUTION|>--- conflicted
+++ resolved
@@ -3,12 +3,9 @@
 # Use a real VM so we can install all the packages we want.
 sudo: required
 
-<<<<<<< HEAD
-=======
 # Use Ubuntu Trusty to install .NET Core.
 dist: trusty
 
->>>>>>> 3e9fad64
 language: erlang
 notifications:
   email:
@@ -16,20 +13,16 @@
 addons:
   apt:
     sources:
-<<<<<<< HEAD
       - sourceline: deb https://packages.erlang-solutions.com/ubuntu precise contrib
         key_url: https://packages.erlang-solutions.com/ubuntu/erlang_solutions.asc
+      - sourceline: deb https://apt-mo.trafficmanager.net/repos/dotnet-release trusty main
+        key_url: http://keyserver.ubuntu.com/pks/lookup?op=get&fingerprint=on&search=0xB02C46DF417A0893
     packages:
       # Use Elixir from Erlang Solutions. The provided Elixir is
       # installed with kiex but is old. By using an prebuilt Debian
       # package, we save the compilation time.
       - elixir
-=======
-      - sourceline: deb https://apt-mo.trafficmanager.net/repos/dotnet-release trusty main
-        key_url: http://keyserver.ubuntu.com/pks/lookup?op=get&fingerprint=on&search=0xB02C46DF417A0893
-    packages:
       - dotnet-dev-1.0.0-preview2-003156
->>>>>>> 3e9fad64
       - xsltproc
 otp_release:
   - "18.3"
