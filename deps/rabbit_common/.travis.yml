sudo: false
language: erlang
notifications:
  email:
    - alerts@rabbitmq.com
addons:
  apt:
    packages:
      - xsltproc
otp_release:
<<<<<<< HEAD
  - "18.3"
=======
  - "R16B03-1"
  - "17.5"
  - "18.3"
  - "19.0"
>>>>>>> b2feb974

# The checkout made by Travis is a "detached HEAD" and branches
# information is missing. Our Erlang.mk's git_rmq fetch method relies on
# it, so we need to restore it.
#
# We simply fetch master and, if it exists, stable branches. A branch is
# created, pointing to the detached HEAD.
before_script:
  - |
    git checkout -B "${TRAVIS_TAG:-${TRAVIS_BRANCH}}"
    git remote add upstream https://github.com/$TRAVIS_REPO_SLUG.git
    git fetch upstream stable:stable || :
    git fetch upstream master:master || :

script: make tests

cache:
  apt: true<|MERGE_RESOLUTION|>--- conflicted
+++ resolved
@@ -8,14 +8,8 @@
     packages:
       - xsltproc
 otp_release:
-<<<<<<< HEAD
-  - "18.3"
-=======
-  - "R16B03-1"
-  - "17.5"
   - "18.3"
   - "19.0"
->>>>>>> b2feb974
 
 # The checkout made by Travis is a "detached HEAD" and branches
 # information is missing. Our Erlang.mk's git_rmq fetch method relies on
