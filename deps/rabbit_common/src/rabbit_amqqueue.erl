%% The contents of this file are subject to the Mozilla Public License
%% Version 1.1 (the "License"); you may not use this file except in
%% compliance with the License. You may obtain a copy of the License
%% at http://www.mozilla.org/MPL/
%%
%% Software distributed under the License is distributed on an "AS IS"
%% basis, WITHOUT WARRANTY OF ANY KIND, either express or implied. See
%% the License for the specific language governing rights and
%% limitations under the License.
%%
%% The Original Code is RabbitMQ.
%%
%% The Initial Developer of the Original Code is GoPivotal, Inc.
%% Copyright (c) 2007-2016 Pivotal Software, Inc.  All rights reserved.
%%

-module(rabbit_amqqueue).

-export([recover/0, stop/0, start/1, declare/5, declare/6,
         delete_immediately/1, delete_exclusive/2, delete/3, purge/1, 
         forget_all_durable/1, delete_crashed/1, delete_crashed_internal/1]).
-export([pseudo_queue/2, immutable/1]).
-export([lookup/1, not_found_or_absent/1, with/2, with/3, with_or_die/2,
         assert_equivalence/5,
         check_exclusive_access/2, with_exclusive_access_or_die/3,
         stat/1, deliver/2, requeue/3, ack/3, reject/4]).
-export([list/0, list/1, info_keys/0, info/1, info/2, info_all/1, info_all/2,
         emit_info_all/5, list_local/1]).
-export([list_down/1]).
-export([force_event_refresh/1, notify_policy_changed/1]).
-export([consumers/1, consumers_all/1,  emit_consumers_all/4, consumer_info_keys/0]).
-export([basic_get/4, basic_consume/10, basic_cancel/4, notify_decorators/1]).
-export([notify_sent/2, notify_sent_queue_down/1, resume/2]).
-export([notify_down_all/2, notify_down_all/3, activate_limit_all/2, credit/5]).
-export([on_node_up/1, on_node_down/1]).
-export([update/2, store_queue/1, update_decorators/1, policy_changed/2]).
-export([update_mirroring/1, sync_mirrors/1, cancel_sync_mirrors/1]).

-export([pid_of/1, pid_of/2]).

%% internal
-export([internal_declare/2, internal_delete/1, run_backing_queue/3,
         set_ram_duration_target/2, set_maximum_since_use/2,
         emit_info_local/4, emit_info_down/4, emit_consumers_local/3]).

-include("rabbit.hrl").
-include_lib("stdlib/include/qlc.hrl").

-define(INTEGER_ARG_TYPES, [byte, short, signedint, long,
                            unsignedbyte, unsignedshort, unsignedint]).

-define(MORE_CONSUMER_CREDIT_AFTER, 50).

%%----------------------------------------------------------------------------

-export_type([name/0, qmsg/0, absent_reason/0]).

-type name() :: rabbit_types:r('queue').
-type qpids() :: [pid()].
-type qlen() :: rabbit_types:ok(non_neg_integer()).
-type qfun(A) :: fun ((rabbit_types:amqqueue()) -> A | no_return()).
-type qmsg() :: {name(), pid(), msg_id(), boolean(), rabbit_types:message()}.
-type msg_id() :: non_neg_integer().
-type ok_or_errors() ::
        'ok' | {'error', [{'error' | 'exit' | 'throw', any()}]}.
-type absent_reason() :: 'nodedown' | 'crashed'.
-type queue_or_absent() :: rabbit_types:amqqueue() |
                           {'absent', rabbit_types:amqqueue(),absent_reason()}.
-type not_found_or_absent() ::
        'not_found' | {'absent', rabbit_types:amqqueue(), absent_reason()}.
-spec recover() -> [rabbit_types:amqqueue()].
-spec stop() -> 'ok'.
-spec start([rabbit_types:amqqueue()]) -> 'ok'.
-spec declare
        (name(), boolean(), boolean(), rabbit_framing:amqp_table(),
         rabbit_types:maybe(pid())) ->
            {'new' | 'existing' | 'absent' | 'owner_died',
             rabbit_types:amqqueue()} |
            rabbit_types:channel_exit().
-spec declare
        (name(), boolean(), boolean(), rabbit_framing:amqp_table(),
         rabbit_types:maybe(pid()), node()) ->
            {'new' | 'existing' | 'owner_died', rabbit_types:amqqueue()} |
            {'absent', rabbit_types:amqqueue(), absent_reason()} |
            rabbit_types:channel_exit().
-spec internal_declare(rabbit_types:amqqueue(), boolean()) ->
          queue_or_absent() | rabbit_misc:thunk(queue_or_absent()).
-spec update
        (name(), fun((rabbit_types:amqqueue()) -> rabbit_types:amqqueue())) ->
            'not_found' | rabbit_types:amqqueue().
-spec lookup
        (name()) ->
            rabbit_types:ok(rabbit_types:amqqueue()) |
            rabbit_types:error('not_found');
        ([name()]) ->
            [rabbit_types:amqqueue()].
-spec not_found_or_absent(name()) -> not_found_or_absent().
-spec with(name(), qfun(A)) ->
          A | rabbit_types:error(not_found_or_absent()).
-spec with(name(), qfun(A), fun((not_found_or_absent()) -> B)) -> A | B.
-spec with_or_die(name(), qfun(A)) -> A | rabbit_types:channel_exit().
-spec assert_equivalence
        (rabbit_types:amqqueue(), boolean(), boolean(),
<<<<<<< HEAD
         rabbit_framing:amqp_table(), rabbit_types:maybe(pid()))
        -> 'ok' | rabbit_types:channel_exit() |
           rabbit_types:connection_exit()).
-spec(check_exclusive_access/2 ::
        (rabbit_types:amqqueue(), pid())
        -> 'ok' | rabbit_types:channel_exit()).
-spec(with_exclusive_access_or_die/3 ::
        (name(), pid(), qfun(A)) -> A | rabbit_types:channel_exit()).
-spec(list/0 :: () -> [rabbit_types:amqqueue()]).
-spec(list/1 :: (rabbit_types:vhost()) -> [rabbit_types:amqqueue()]).
-spec(list_down/1 :: (rabbit_types:vhost()) -> [rabbit_types:amqqueue()]).
-spec(info_keys/0 :: () -> rabbit_types:info_keys()).
-spec(info/1 :: (rabbit_types:amqqueue()) -> rabbit_types:infos()).
-spec(info/2 ::
        (rabbit_types:amqqueue(), rabbit_types:info_keys())
        -> rabbit_types:infos()).
-spec(info_all/1 :: (rabbit_types:vhost()) -> [rabbit_types:infos()]).
-spec(info_all/2 :: (rabbit_types:vhost(), rabbit_types:info_keys())
                    -> [rabbit_types:infos()]).
-spec(info_all/4 :: (rabbit_types:vhost(), rabbit_types:info_keys(),
                     reference(), pid()) -> 'ok').
-spec(force_event_refresh/1 :: (reference()) -> 'ok').
-spec(notify_policy_changed/1 :: (rabbit_types:amqqueue()) -> 'ok').
-spec(consumers/1 :: (rabbit_types:amqqueue())
                     -> [{pid(), rabbit_types:ctag(), boolean(),
                          non_neg_integer(), rabbit_framing:amqp_table()}]).
-spec(consumer_info_keys/0 :: () -> rabbit_types:info_keys()).
-spec(consumers_all/1 ::
        (rabbit_types:vhost())
        -> [{name(), pid(), rabbit_types:ctag(), boolean(),
             non_neg_integer(), rabbit_framing:amqp_table()}]).
-spec(consumers_all/3 ::
        (rabbit_types:vhost(), reference(), pid())
        -> 'ok').
-spec(stat/1 ::
        (rabbit_types:amqqueue())
        -> {'ok', non_neg_integer(), non_neg_integer()}).
-spec(delete_immediately/1 :: (qpids()) -> 'ok').
-spec(delete_exclusive/2 :: (qpids(), pid()) -> 'ok').
-spec(delete/3 ::
        (rabbit_types:amqqueue(), 'false', 'false')
        -> qlen();
        (rabbit_types:amqqueue(), 'true' , 'false')
        -> qlen() | rabbit_types:error('in_use');
        (rabbit_types:amqqueue(), 'false', 'true' )
        -> qlen() | rabbit_types:error('not_empty');
        (rabbit_types:amqqueue(), 'true' , 'true' )
        -> qlen() |
           rabbit_types:error('in_use') |
           rabbit_types:error('not_empty')).
-spec(delete_crashed/1 :: (rabbit_types:amqqueue()) -> 'ok').
-spec(delete_crashed_internal/1 :: (rabbit_types:amqqueue()) -> 'ok').
-spec(purge/1 :: (rabbit_types:amqqueue()) -> qlen()).
-spec(forget_all_durable/1 :: (node()) -> 'ok').
-spec(deliver/2 :: ([rabbit_types:amqqueue()], rabbit_types:delivery()) ->
                        qpids()).
-spec(requeue/3 :: (pid(), [msg_id()],  pid()) -> 'ok').
-spec(ack/3 :: (pid(), [msg_id()], pid()) -> 'ok').
-spec(reject/4 :: (pid(), [msg_id()], boolean(), pid()) -> 'ok').
-spec(notify_down_all/2 :: (qpids(), pid()) -> ok_or_errors()).
-spec(notify_down_all/3 :: (qpids(), pid(), non_neg_integer())
                           -> ok_or_errors()).
-spec(activate_limit_all/2 :: (qpids(), pid()) -> ok_or_errors()).
-spec(basic_get/4 :: (rabbit_types:amqqueue(), pid(), boolean(), pid()) ->
                          {'ok', non_neg_integer(), qmsg()} | 'empty').
-spec(credit/5 :: (rabbit_types:amqqueue(), pid(), rabbit_types:ctag(),
                   non_neg_integer(), boolean()) -> 'ok').
-spec(basic_consume/10 ::
        (rabbit_types:amqqueue(), boolean(), pid(), pid(), boolean(),
         non_neg_integer(), rabbit_types:ctag(), boolean(),
         rabbit_framing:amqp_table(), any())
        -> rabbit_types:ok_or_error('exclusive_consume_unavailable')).
-spec(basic_cancel/4 ::
        (rabbit_types:amqqueue(), pid(), rabbit_types:ctag(), any()) -> 'ok').
-spec(notify_decorators/1 :: (rabbit_types:amqqueue()) -> 'ok').
-spec(notify_sent/2 :: (pid(), pid()) -> 'ok').
-spec(notify_sent_queue_down/1 :: (pid()) -> 'ok').
-spec(resume/2 :: (pid(), pid()) -> 'ok').
-spec(internal_delete/1 ::
        (name()) -> rabbit_types:ok_or_error('not_found') |
                    rabbit_types:connection_exit() |
                    fun (() -> rabbit_types:ok_or_error('not_found') |
                               rabbit_types:connection_exit())).
-spec(run_backing_queue/3 ::
        (pid(), atom(),
         (fun ((atom(), A) -> {[rabbit_types:msg_id()], A}))) -> 'ok').
-spec(set_ram_duration_target/2 :: (pid(), number() | 'infinity') -> 'ok').
-spec(set_maximum_since_use/2 :: (pid(), non_neg_integer()) -> 'ok').
-spec(on_node_up/1 :: (node()) -> 'ok').
-spec(on_node_down/1 :: (node()) -> 'ok').
-spec(pseudo_queue/2 :: (name(), pid()) -> rabbit_types:amqqueue()).
-spec(immutable/1 :: (rabbit_types:amqqueue()) -> rabbit_types:amqqueue()).
-spec(store_queue/1 :: (rabbit_types:amqqueue()) -> 'ok').
-spec(update_decorators/1 :: (name()) -> 'ok').
-spec(policy_changed/2 ::
        (rabbit_types:amqqueue(), rabbit_types:amqqueue()) -> 'ok').
-spec(update_mirroring/1 :: (pid()) -> 'ok').
-spec(sync_mirrors/1 :: (rabbit_types:amqqueue() | pid()) -> 'ok' | rabbit_types:error('not_mirrored')).
-spec(cancel_sync_mirrors/1 :: (rabbit_types:amqqueue() | pid()) -> 'ok' | {'ok', 'not_syncing'}).

-spec(pid_of/1 :: (rabbit_types:amqqueue()) ->
  {'ok', pid()} | rabbit_types:error('not_found')).
-spec(pid_of/2 :: (rabbit_types:vhost(), rabbit_misc:resource_name()) ->
  {'ok', pid()} | rabbit_types:error('not_found')).

-endif.
=======
         rabbit_framing:amqp_table(), rabbit_types:maybe(pid())) ->
            'ok' | rabbit_types:channel_exit() | rabbit_types:connection_exit().
-spec check_exclusive_access(rabbit_types:amqqueue(), pid()) ->
          'ok' | rabbit_types:channel_exit().
-spec with_exclusive_access_or_die(name(), pid(), qfun(A)) ->
          A | rabbit_types:channel_exit().
-spec list() -> [rabbit_types:amqqueue()].
-spec list(rabbit_types:vhost()) -> [rabbit_types:amqqueue()].
-spec list_down(rabbit_types:vhost()) -> [rabbit_types:amqqueue()].
-spec info_keys() -> rabbit_types:info_keys().
-spec info(rabbit_types:amqqueue()) -> rabbit_types:infos().
-spec info(rabbit_types:amqqueue(), rabbit_types:info_keys()) ->
          rabbit_types:infos().
-spec info_all(rabbit_types:vhost()) -> [rabbit_types:infos()].
-spec info_all(rabbit_types:vhost(), rabbit_types:info_keys()) ->
          [rabbit_types:infos()].
-spec info_all
        (rabbit_types:vhost(), rabbit_types:info_keys(), boolean(), boolean(),
         reference(), pid()) ->
            'ok'.
-spec force_event_refresh(reference()) -> 'ok'.
-spec notify_policy_changed(rabbit_types:amqqueue()) -> 'ok'.
-spec consumers(rabbit_types:amqqueue()) ->
          [{pid(), rabbit_types:ctag(), boolean(), non_neg_integer(),
            rabbit_framing:amqp_table()}].
-spec consumer_info_keys() -> rabbit_types:info_keys().
-spec consumers_all(rabbit_types:vhost()) ->
          [{name(), pid(), rabbit_types:ctag(), boolean(),
            non_neg_integer(), rabbit_framing:amqp_table()}].
-spec consumers_all(rabbit_types:vhost(), reference(), pid()) -> 'ok'.
-spec stat(rabbit_types:amqqueue()) ->
          {'ok', non_neg_integer(), non_neg_integer()}.
-spec delete_immediately(qpids()) -> 'ok'.
-spec delete
        (rabbit_types:amqqueue(), 'false', 'false') ->
            qlen();
        (rabbit_types:amqqueue(), 'true' , 'false') ->
            qlen() | rabbit_types:error('in_use');
        (rabbit_types:amqqueue(), 'false', 'true' ) ->
            qlen() | rabbit_types:error('not_empty');
        (rabbit_types:amqqueue(), 'true' , 'true' ) ->
            qlen() |
            rabbit_types:error('in_use') |
            rabbit_types:error('not_empty').
-spec delete_crashed(rabbit_types:amqqueue()) -> 'ok'.
-spec delete_crashed_internal(rabbit_types:amqqueue()) -> 'ok'.
-spec purge(rabbit_types:amqqueue()) -> qlen().
-spec forget_all_durable(node()) -> 'ok'.
-spec deliver([rabbit_types:amqqueue()], rabbit_types:delivery()) ->
                        qpids().
-spec requeue(pid(), [msg_id()],  pid()) -> 'ok'.
-spec ack(pid(), [msg_id()], pid()) -> 'ok'.
-spec reject(pid(), [msg_id()], boolean(), pid()) -> 'ok'.
-spec notify_down_all(qpids(), pid()) -> ok_or_errors().
-spec notify_down_all(qpids(), pid(), non_neg_integer()) ->
          ok_or_errors().
-spec activate_limit_all(qpids(), pid()) -> ok_or_errors().
-spec basic_get(rabbit_types:amqqueue(), pid(), boolean(), pid()) ->
          {'ok', non_neg_integer(), qmsg()} | 'empty'.
-spec credit
        (rabbit_types:amqqueue(), pid(), rabbit_types:ctag(), non_neg_integer(),
         boolean()) ->
            'ok'.
-spec basic_consume
        (rabbit_types:amqqueue(), boolean(), pid(), pid(), boolean(),
         non_neg_integer(), rabbit_types:ctag(), boolean(),
         rabbit_framing:amqp_table(), any()) ->
            rabbit_types:ok_or_error('exclusive_consume_unavailable').
-spec basic_cancel
        (rabbit_types:amqqueue(), pid(), rabbit_types:ctag(), any()) -> 'ok'.
-spec notify_decorators(rabbit_types:amqqueue()) -> 'ok'.
-spec notify_sent(pid(), pid()) -> 'ok'.
-spec notify_sent_queue_down(pid()) -> 'ok'.
-spec resume(pid(), pid()) -> 'ok'.
-spec internal_delete(name()) ->
          rabbit_types:ok_or_error('not_found') |
          rabbit_types:connection_exit() |
          fun (() ->
              rabbit_types:ok_or_error('not_found') |
              rabbit_types:connection_exit()).
-spec run_backing_queue
        (pid(), atom(), (fun ((atom(), A) -> {[rabbit_types:msg_id()], A}))) ->
            'ok'.
-spec set_ram_duration_target(pid(), number() | 'infinity') -> 'ok'.
-spec set_maximum_since_use(pid(), non_neg_integer()) -> 'ok'.
-spec on_node_up(node()) -> 'ok'.
-spec on_node_down(node()) -> 'ok'.
-spec pseudo_queue(name(), pid()) -> rabbit_types:amqqueue().
-spec immutable(rabbit_types:amqqueue()) -> rabbit_types:amqqueue().
-spec store_queue(rabbit_types:amqqueue()) -> 'ok'.
-spec update_decorators(name()) -> 'ok'.
-spec policy_changed(rabbit_types:amqqueue(), rabbit_types:amqqueue()) ->
          'ok'.
-spec start_mirroring(pid()) -> 'ok'.
-spec stop_mirroring(pid()) -> 'ok'.
-spec sync_mirrors(rabbit_types:amqqueue() | pid()) ->
          'ok' | rabbit_types:error('not_mirrored').
-spec cancel_sync_mirrors(rabbit_types:amqqueue() | pid()) ->
          'ok' | {'ok', 'not_syncing'}.

-spec pid_of(rabbit_types:amqqueue()) ->
          {'ok', pid()} | rabbit_types:error('not_found').
-spec pid_of(rabbit_types:vhost(), rabbit_misc:resource_name()) ->
          {'ok', pid()} | rabbit_types:error('not_found').
>>>>>>> a5e2091a

%%----------------------------------------------------------------------------

-define(CONSUMER_INFO_KEYS,
        [queue_name, channel_pid, consumer_tag, ack_required, prefetch_count,
         arguments]).

recover() ->
    %% Clear out remnants of old incarnation, in case we restarted
    %% faster than other nodes handled DOWN messages from us.
    on_node_down(node()),
    DurableQueues = find_durable_queues(),
    L = length(DurableQueues),

    %% if there are not enough file handles, the server might hang
    %% when trying to recover queues, warn the user:
    case file_handle_cache:get_limit() < L of
        true ->
            rabbit_log:warning(
              "Recovering ~p queues, available file handles: ~p. Please increase max open file handles limit to at least ~p!~n",
              [L, file_handle_cache:get_limit(), L]);
        false ->
            ok
    end,

    {ok, BQ} = application:get_env(rabbit, backing_queue_module),

    %% We rely on BQ:start/1 returning the recovery terms in the same
    %% order as the supplied queue names, so that we can zip them together
    %% for further processing in recover_durable_queues.
    {ok, OrderedRecoveryTerms} =
        BQ:start([QName || #amqqueue{name = QName} <- DurableQueues]),
    {ok,_} = supervisor:start_child(
               rabbit_sup,
               {rabbit_amqqueue_sup_sup,
                {rabbit_amqqueue_sup_sup, start_link, []},
                transient, infinity, supervisor, [rabbit_amqqueue_sup_sup]}),
    recover_durable_queues(lists:zip(DurableQueues, OrderedRecoveryTerms)).

stop() ->
    ok = supervisor:terminate_child(rabbit_sup, rabbit_amqqueue_sup_sup),
    ok = supervisor:delete_child(rabbit_sup, rabbit_amqqueue_sup_sup),
    {ok, BQ} = application:get_env(rabbit, backing_queue_module),
    ok = BQ:stop().

start(Qs) ->
    %% At this point all recovered queues and their bindings are
    %% visible to routing, so now it is safe for them to complete
    %% their initialisation (which may involve interacting with other
    %% queues).
    [Pid ! {self(), go} || #amqqueue{pid = Pid} <- Qs],
    ok.

find_durable_queues() ->
    Node = node(),
    mnesia:async_dirty(
      fun () ->
              qlc:e(qlc:q([Q || Q = #amqqueue{name = Name,
                                              pid  = Pid}
                                    <- mnesia:table(rabbit_durable_queue),
                                node(Pid) == Node,
                                mnesia:read(rabbit_queue, Name, read) =:= []]))
      end).

recover_durable_queues(QueuesAndRecoveryTerms) ->
    {Results, Failures} =
        gen_server2:mcall(
          [{rabbit_amqqueue_sup_sup:start_queue_process(node(), Q, recovery),
            {init, {self(), Terms}}} || {Q, Terms} <- QueuesAndRecoveryTerms]),
    [rabbit_log:error("Queue ~p failed to initialise: ~p~n",
                      [Pid, Error]) || {Pid, Error} <- Failures],
    [Q || {_, {new, Q}} <- Results].

declare(QueueName, Durable, AutoDelete, Args, Owner) ->
    declare(QueueName, Durable, AutoDelete, Args, Owner, node()).


%% The Node argument suggests where the queue (master if mirrored)
%% should be. Note that in some cases (e.g. with "nodes" policy in
%% effect) this might not be possible to satisfy.
declare(QueueName, Durable, AutoDelete, Args, Owner, Node) ->
    ok = check_declare_arguments(QueueName, Args),
    Q = rabbit_queue_decorator:set(
          rabbit_policy:set(#amqqueue{name               = QueueName,
                                      durable            = Durable,
                                      auto_delete        = AutoDelete,
                                      arguments          = Args,
                                      exclusive_owner    = Owner,
                                      pid                = none,
                                      slave_pids         = [],
                                      sync_slave_pids    = [],
                                      recoverable_slaves = [],
                                      gm_pids            = [],
                                      state              = live,
                                      policy_version     = 0,
                                      slave_pids_pending_shutdown = []})),

    Node1 = case rabbit_queue_master_location_misc:get_location(Q)  of
              {ok, Node0}  -> Node0;
              {error, _}   -> Node
            end,

    Node1 = rabbit_mirror_queue_misc:initial_queue_node(Q, Node1),
    gen_server2:call(
      rabbit_amqqueue_sup_sup:start_queue_process(Node1, Q, declare),
      {init, new}, infinity).

internal_declare(Q, true) ->
    rabbit_misc:execute_mnesia_tx_with_tail(
      fun () ->
              ok = store_queue(Q#amqqueue{state = live}),
              rabbit_misc:const(Q)
      end);
internal_declare(Q = #amqqueue{name = QueueName}, false) ->
    rabbit_misc:execute_mnesia_tx_with_tail(
      fun () ->
              case mnesia:wread({rabbit_queue, QueueName}) of
                  [] ->
                      case not_found_or_absent(QueueName) of
                          not_found           -> Q1 = rabbit_policy:set(Q),
                                                 Q2 = Q1#amqqueue{state = live},
                                                 ok = store_queue(Q2),
                                                 B = add_default_binding(Q1),
                                                 fun () -> B(), Q1 end;
                          {absent, _Q, _} = R -> rabbit_misc:const(R)
                      end;
                  [ExistingQ] ->
                      rabbit_misc:const(ExistingQ)
              end
      end).

update(Name, Fun) ->
    case mnesia:wread({rabbit_queue, Name}) of
        [Q = #amqqueue{durable = Durable}] ->
            Q1 = Fun(Q),
            ok = mnesia:write(rabbit_queue, Q1, write),
            case Durable of
                true -> ok = mnesia:write(rabbit_durable_queue, Q1, write);
                _    -> ok
            end,
            Q1;
        [] ->
            not_found
    end.

store_queue(Q = #amqqueue{durable = true}) ->
    ok = mnesia:write(rabbit_durable_queue,
                      Q#amqqueue{slave_pids      = [],
                                 sync_slave_pids = [],
                                 gm_pids         = [],
                                 decorators      = undefined}, write),
    store_queue_ram(Q);
store_queue(Q = #amqqueue{durable = false}) ->
    store_queue_ram(Q).

store_queue_ram(Q) ->
    ok = mnesia:write(rabbit_queue, rabbit_queue_decorator:set(Q), write).

update_decorators(Name) ->
    rabbit_misc:execute_mnesia_transaction(
      fun() ->
              case mnesia:wread({rabbit_queue, Name}) of
                  [Q] -> store_queue_ram(Q),
                         ok;
                  []  -> ok
              end
      end).

policy_changed(Q1 = #amqqueue{decorators = Decorators1},
               Q2 = #amqqueue{decorators = Decorators2}) ->
    rabbit_mirror_queue_misc:update_mirrors(Q1, Q2),
    D1 = rabbit_queue_decorator:select(Decorators1),
    D2 = rabbit_queue_decorator:select(Decorators2),
    [ok = M:policy_changed(Q1, Q2) || M <- lists:usort(D1 ++ D2)],
    %% Make sure we emit a stats event even if nothing
    %% mirroring-related has changed - the policy may have changed anyway.
    notify_policy_changed(Q1).

add_default_binding(#amqqueue{name = QueueName}) ->
    ExchangeName = rabbit_misc:r(QueueName, exchange, <<>>),
    RoutingKey = QueueName#resource.name,
    rabbit_binding:add(#binding{source      = ExchangeName,
                                destination = QueueName,
                                key         = RoutingKey,
                                args        = []}).

lookup([])     -> [];                             %% optimisation
lookup([Name]) -> ets:lookup(rabbit_queue, Name); %% optimisation
lookup(Names) when is_list(Names) ->
    %% Normally we'd call mnesia:dirty_read/1 here, but that is quite
    %% expensive for reasons explained in rabbit_misc:dirty_read/1.
    lists:append([ets:lookup(rabbit_queue, Name) || Name <- Names]);
lookup(Name) ->
    rabbit_misc:dirty_read({rabbit_queue, Name}).

not_found_or_absent(Name) ->
    %% NB: we assume that the caller has already performed a lookup on
    %% rabbit_queue and not found anything
    case mnesia:read({rabbit_durable_queue, Name}) of
        []  -> not_found;
        [Q] -> {absent, Q, nodedown} %% Q exists on stopped node
    end.

not_found_or_absent_dirty(Name) ->
    %% We should read from both tables inside a tx, to get a
    %% consistent view. But the chances of an inconsistency are small,
    %% and only affect the error kind.
    case rabbit_misc:dirty_read({rabbit_durable_queue, Name}) of
        {error, not_found} -> not_found;
        {ok, Q}            -> {absent, Q, nodedown}
    end.

with(Name, F, E) ->
    with(Name, F, E, 2000).

with(Name, F, E, RetriesLeft) ->
    case lookup(Name) of
        {ok, Q = #amqqueue{}} when RetriesLeft =:= 0 ->
            %% Something bad happened to that queue, we are bailing out
            %% on processing current request.
            E({absent, Q, timeout});
        {ok, Q = #amqqueue{state = crashed}} ->
            E({absent, Q, crashed});
        {ok, Q = #amqqueue{pid = QPid}} ->
            %% We check is_process_alive(QPid) in case we receive a
            %% nodedown (for example) in F() that has nothing to do
            %% with the QPid. F() should be written s.t. that this
            %% cannot happen, so we bail if it does since that
            %% indicates a code bug and we don't want to get stuck in
            %% the retry loop.
            rabbit_misc:with_exit_handler(
              fun () -> false = rabbit_mnesia:is_process_alive(QPid),
                        timer:sleep(30),
                        with(Name, F, E, RetriesLeft - 1)
              end, fun () -> F(Q) end);
        {error, not_found} ->
            E(not_found_or_absent_dirty(Name))
    end.

with(Name, F) -> with(Name, F, fun (E) -> {error, E} end).

with_or_die(Name, F) ->
    with(Name, F, fun (not_found)           -> rabbit_misc:not_found(Name);
                      ({absent, Q, Reason}) -> rabbit_misc:absent(Q, Reason)
                  end).

assert_equivalence(#amqqueue{name        = QName,
                             durable     = Durable,
                             auto_delete = AD} = Q,
                   Durable1, AD1, Args1, Owner) ->
    rabbit_misc:assert_field_equivalence(Durable, Durable1, QName, durable),
    rabbit_misc:assert_field_equivalence(AD, AD1, QName, auto_delete),
    assert_args_equivalence(Q, Args1),
    check_exclusive_access(Q, Owner, strict).

check_exclusive_access(Q, Owner) -> check_exclusive_access(Q, Owner, lax).

check_exclusive_access(#amqqueue{exclusive_owner = Owner}, Owner, _MatchType) ->
    ok;
check_exclusive_access(#amqqueue{exclusive_owner = none}, _ReaderPid, lax) ->
    ok;
check_exclusive_access(#amqqueue{name = QueueName}, _ReaderPid, _MatchType) ->
    rabbit_misc:protocol_error(
      resource_locked,
      "cannot obtain exclusive access to locked ~s",
      [rabbit_misc:rs(QueueName)]).

with_exclusive_access_or_die(Name, ReaderPid, F) ->
    with_or_die(Name,
                fun (Q) -> check_exclusive_access(Q, ReaderPid), F(Q) end).

assert_args_equivalence(#amqqueue{name = QueueName, arguments = Args},
                        RequiredArgs) ->
    rabbit_misc:assert_args_equivalence(Args, RequiredArgs, QueueName,
                                        [Key || {Key, _Fun} <- declare_args()]).

check_declare_arguments(QueueName, Args) ->
    check_arguments(QueueName, Args, declare_args()).

check_consume_arguments(QueueName, Args) ->
    check_arguments(QueueName, Args, consume_args()).

check_arguments(QueueName, Args, Validators) ->
    [case rabbit_misc:table_lookup(Args, Key) of
         undefined -> ok;
         TypeVal   -> case Fun(TypeVal, Args) of
                          ok             -> ok;
                          {error, Error} -> rabbit_misc:protocol_error(
                                              precondition_failed,
                                              "invalid arg '~s' for ~s: ~255p",
                                              [Key, rabbit_misc:rs(QueueName),
                                               Error])
                      end
     end || {Key, Fun} <- Validators],
    ok.

declare_args() ->
    [{<<"x-expires">>,                 fun check_expires_arg/2},
     {<<"x-message-ttl">>,             fun check_message_ttl_arg/2},
     {<<"x-dead-letter-exchange">>,    fun check_dlxname_arg/2},
     {<<"x-dead-letter-routing-key">>, fun check_dlxrk_arg/2},
     {<<"x-max-length">>,              fun check_non_neg_int_arg/2},
     {<<"x-max-length-bytes">>,        fun check_non_neg_int_arg/2},
     {<<"x-max-priority">>,            fun check_non_neg_int_arg/2},
     {<<"x-queue-mode">>,              fun check_queue_mode/2}].

consume_args() -> [{<<"x-priority">>,              fun check_int_arg/2},
                   {<<"x-cancel-on-ha-failover">>, fun check_bool_arg/2}].

check_int_arg({Type, _}, _) ->
    case lists:member(Type, ?INTEGER_ARG_TYPES) of
        true  -> ok;
        false -> {error, {unacceptable_type, Type}}
    end.

check_bool_arg({bool, _}, _) -> ok;
check_bool_arg({Type, _}, _) -> {error, {unacceptable_type, Type}}.

check_non_neg_int_arg({Type, Val}, Args) ->
    case check_int_arg({Type, Val}, Args) of
        ok when Val >= 0 -> ok;
        ok               -> {error, {value_negative, Val}};
        Error            -> Error
    end.

check_expires_arg({Type, Val}, Args) ->
    case check_int_arg({Type, Val}, Args) of
        ok when Val == 0 -> {error, {value_zero, Val}};
        ok               -> rabbit_misc:check_expiry(Val);
        Error            -> Error
    end.

check_message_ttl_arg({Type, Val}, Args) ->
    case check_int_arg({Type, Val}, Args) of
        ok    -> rabbit_misc:check_expiry(Val);
        Error -> Error
    end.

%% Note that the validity of x-dead-letter-exchange is already verified
%% by rabbit_channel's queue.declare handler.
check_dlxname_arg({longstr, _}, _) -> ok;
check_dlxname_arg({Type,    _}, _) -> {error, {unacceptable_type, Type}}.

check_dlxrk_arg({longstr, _}, Args) ->
    case rabbit_misc:table_lookup(Args, <<"x-dead-letter-exchange">>) of
        undefined -> {error, routing_key_but_no_dlx_defined};
        _         -> ok
    end;
check_dlxrk_arg({Type,    _}, _Args) ->
    {error, {unacceptable_type, Type}}.

check_queue_mode({longstr, Val}, _Args) ->
    case lists:member(Val, [<<"default">>, <<"lazy">>]) of
        true  -> ok;
        false -> {error, invalid_queue_mode}
    end;
check_queue_mode({Type,    _}, _Args) ->
    {error, {unacceptable_type, Type}}.

list() -> mnesia:dirty_match_object(rabbit_queue, #amqqueue{_ = '_'}).

list(VHostPath) -> list(VHostPath, rabbit_queue).

%% Not dirty_match_object since that would not be transactional when used in a
%% tx context
list(VHostPath, TableName) ->
    mnesia:async_dirty(
      fun () ->
              mnesia:match_object(
                TableName,
                #amqqueue{name = rabbit_misc:r(VHostPath, queue), _ = '_'},
                read)
      end).

list_down(VHostPath) ->
    Present = list(VHostPath),
    Durable = list(VHostPath, rabbit_durable_queue),
    PresentS = sets:from_list([N || #amqqueue{name = N} <- Present]),
    sets:to_list(sets:filter(fun (#amqqueue{name = N}) ->
                                     not sets:is_element(N, PresentS)
                             end, sets:from_list(Durable))).

info_keys() -> rabbit_amqqueue_process:info_keys().

map(Qs, F) -> rabbit_misc:filter_exit_map(F, Qs).

info(Q = #amqqueue{ state = crashed }) -> info_down(Q, crashed);
info(#amqqueue{ pid = QPid }) -> delegate:call(QPid, info).

info(Q = #amqqueue{ state = crashed }, Items) ->
    info_down(Q, Items, crashed);
info(#amqqueue{ pid = QPid }, Items) ->
    case delegate:call(QPid, {info, Items}) of
        {ok, Res}      -> Res;
        {error, Error} -> throw(Error)
    end.

info_down(Q, DownReason) ->
    info_down(Q, rabbit_amqqueue_process:info_keys(), DownReason).

info_down(Q, Items, DownReason) ->
    [{Item, i_down(Item, Q, DownReason)} || Item <- Items].

i_down(name,               #amqqueue{name               = Name}, _) -> Name;
i_down(durable,            #amqqueue{durable            = Dur},  _) -> Dur;
i_down(auto_delete,        #amqqueue{auto_delete        = AD},   _) -> AD;
i_down(arguments,          #amqqueue{arguments          = Args}, _) -> Args;
i_down(pid,                #amqqueue{pid                = QPid}, _) -> QPid;
i_down(recoverable_slaves, #amqqueue{recoverable_slaves = RS},   _) -> RS;
i_down(state, _Q, DownReason)                                     -> DownReason;
i_down(K, _Q, _DownReason) ->
    case lists:member(K, rabbit_amqqueue_process:info_keys()) of
        true  -> '';
        false -> throw({bad_argument, K})
    end.

info_all(VHostPath) ->
    map(list(VHostPath), fun (Q) -> info(Q) end) ++
        map(list_down(VHostPath), fun (Q) -> info_down(Q, down) end).

info_all(VHostPath, Items) ->
    map(list(VHostPath), fun (Q) -> info(Q, Items) end) ++
        map(list_down(VHostPath), fun (Q) -> info_down(Q, Items, down) end).

emit_info_local(VHostPath, Items, Ref, AggregatorPid) ->
    rabbit_control_misc:emitting_map_with_exit_handler(
      AggregatorPid, Ref, fun(Q) -> info(Q, Items) end, list_local(VHostPath)).

emit_info_all(Nodes, VHostPath, Items, Ref, AggregatorPid) ->
    Pids = [ spawn_link(Node, rabbit_amqqueue, emit_info_local, [VHostPath, Items, Ref, AggregatorPid]) || Node <- Nodes ],
    rabbit_control_misc:await_emitters_termination(Pids).

emit_info_down(VHostPath, Items, Ref, AggregatorPid) ->
    rabbit_control_misc:emitting_map_with_exit_handler(
      AggregatorPid, Ref, fun(Q) -> info_down(Q, Items, down) end,
      list_down(VHostPath)).

list_local(VHostPath) ->
    [ Q || #amqqueue{state = State, pid=QPid} = Q <- list(VHostPath),
           State =/= crashed,
           node() =:= node(QPid) ].

force_event_refresh(Ref) ->
    [gen_server2:cast(Q#amqqueue.pid,
                      {force_event_refresh, Ref}) || Q <- list()],
    ok.

notify_policy_changed(#amqqueue{pid = QPid}) ->
    gen_server2:cast(QPid, policy_changed).

consumers(#amqqueue{ pid = QPid }) -> delegate:call(QPid, consumers).

consumer_info_keys() -> ?CONSUMER_INFO_KEYS.

consumers_all(VHostPath) ->
    ConsumerInfoKeys = consumer_info_keys(),
    lists:append(
      map(list(VHostPath),
          fun(Q) -> get_queue_consumer_info(Q, ConsumerInfoKeys) end)).

emit_consumers_all(Nodes, VHostPath, Ref, AggregatorPid) ->
    Pids = [ spawn_link(Node, rabbit_amqqueue, emit_consumers_local, [VHostPath, Ref, AggregatorPid]) || Node <- Nodes ],
    rabbit_control_misc:await_emitters_termination(Pids),
    ok.

emit_consumers_local(VHostPath, Ref, AggregatorPid) ->
    ConsumerInfoKeys = consumer_info_keys(),
    rabbit_control_misc:emitting_map(
      AggregatorPid, Ref,
      fun(Q) -> get_queue_consumer_info(Q, ConsumerInfoKeys) end,
      list_local(VHostPath)).

get_queue_consumer_info(Q, ConsumerInfoKeys) ->
    [lists:zip(ConsumerInfoKeys,
               [Q#amqqueue.name, ChPid, CTag,
                AckRequired, Prefetch, Args]) ||
        {ChPid, CTag, AckRequired, Prefetch, Args} <- consumers(Q)].

stat(#amqqueue{pid = QPid}) -> delegate:call(QPid, stat).

pid_of(#amqqueue{pid = Pid}) -> Pid.
pid_of(VHost, QueueName) ->
  case lookup(rabbit_misc:r(VHost, queue, QueueName)) of
    {ok, Q}                -> pid_of(Q);
    {error, not_found} = E -> E
  end.

delete_exclusive(QPids, ConnId) ->
    [gen_server2:cast(QPid, {delete_exclusive, ConnId}) || QPid <- QPids],
    ok.

delete_immediately(QPids) ->
    [gen_server2:cast(QPid, delete_immediately) || QPid <- QPids],
    ok.

delete(#amqqueue{ pid = QPid }, IfUnused, IfEmpty) ->
    delegate:call(QPid, {delete, IfUnused, IfEmpty}).

delete_crashed(#amqqueue{ pid = QPid } = Q) ->
    ok = rpc:call(node(QPid), ?MODULE, delete_crashed_internal, [Q]).

delete_crashed_internal(Q = #amqqueue{ name = QName }) ->
    {ok, BQ} = application:get_env(rabbit, backing_queue_module),
    BQ:delete_crashed(Q),
    ok = internal_delete(QName).

purge(#amqqueue{ pid = QPid }) -> delegate:call(QPid, purge).

requeue(QPid, MsgIds, ChPid) -> delegate:call(QPid, {requeue, MsgIds, ChPid}).

ack(QPid, MsgIds, ChPid) -> delegate:cast(QPid, {ack, MsgIds, ChPid}).

reject(QPid, Requeue, MsgIds, ChPid) ->
    delegate:cast(QPid, {reject, Requeue, MsgIds, ChPid}).

notify_down_all(QPids, ChPid) ->
    notify_down_all(QPids, ChPid, ?CHANNEL_OPERATION_TIMEOUT).

notify_down_all(QPids, ChPid, Timeout) ->
    case rpc:call(node(), delegate, call,
                  [QPids, {notify_down, ChPid}], Timeout) of
        {badrpc, timeout} -> {error, {channel_operation_timeout, Timeout}};
        {badrpc, Reason}  -> {error, Reason};
        {_, Bads} ->
            case lists:filter(
                   fun ({_Pid, {exit, {R, _}, _}}) ->
                           rabbit_misc:is_abnormal_exit(R);
                       ({_Pid, _})                 -> false
                   end, Bads) of
                []    -> ok;
                Bads1 -> {error, Bads1}
            end;
        Error         -> {error, Error}
    end.

activate_limit_all(QPids, ChPid) ->
    delegate:cast(QPids, {activate_limit, ChPid}).

credit(#amqqueue{pid = QPid}, ChPid, CTag, Credit, Drain) ->
    delegate:cast(QPid, {credit, ChPid, CTag, Credit, Drain}).

basic_get(#amqqueue{pid = QPid}, ChPid, NoAck, LimiterPid) ->
    delegate:call(QPid, {basic_get, ChPid, NoAck, LimiterPid}).

basic_consume(#amqqueue{pid = QPid, name = QName}, NoAck, ChPid, LimiterPid,
              LimiterActive, ConsumerPrefetchCount, ConsumerTag,
              ExclusiveConsume, Args, OkMsg) ->
    ok = check_consume_arguments(QName, Args),
    delegate:call(QPid, {basic_consume, NoAck, ChPid, LimiterPid, LimiterActive,
                         ConsumerPrefetchCount, ConsumerTag, ExclusiveConsume,
                         Args, OkMsg}).

basic_cancel(#amqqueue{pid = QPid}, ChPid, ConsumerTag, OkMsg) ->
    delegate:call(QPid, {basic_cancel, ChPid, ConsumerTag, OkMsg}).

notify_decorators(#amqqueue{pid = QPid}) ->
    delegate:cast(QPid, notify_decorators).

notify_sent(QPid, ChPid) ->
    Key = {consumer_credit_to, QPid},
    put(Key, case get(Key) of
                 1         -> gen_server2:cast(
                                QPid, {notify_sent, ChPid,
                                       ?MORE_CONSUMER_CREDIT_AFTER}),
                              ?MORE_CONSUMER_CREDIT_AFTER;
                 undefined -> erlang:monitor(process, QPid),
                              ?MORE_CONSUMER_CREDIT_AFTER - 1;
                 C         -> C - 1
             end),
    ok.

notify_sent_queue_down(QPid) ->
    erase({consumer_credit_to, QPid}),
    ok.

resume(QPid, ChPid) -> delegate:cast(QPid, {resume, ChPid}).

internal_delete1(QueueName, OnlyDurable) ->
    ok = mnesia:delete({rabbit_queue, QueueName}),
    %% this 'guarded' delete prevents unnecessary writes to the mnesia
    %% disk log
    case mnesia:wread({rabbit_durable_queue, QueueName}) of
        []  -> ok;
        [_] -> ok = mnesia:delete({rabbit_durable_queue, QueueName})
    end,
    %% we want to execute some things, as decided by rabbit_exchange,
    %% after the transaction.
    rabbit_binding:remove_for_destination(QueueName, OnlyDurable).

internal_delete(QueueName) ->
    rabbit_misc:execute_mnesia_tx_with_tail(
      fun () ->
              case {mnesia:wread({rabbit_queue, QueueName}),
                    mnesia:wread({rabbit_durable_queue, QueueName})} of
                  {[], []} ->
                      rabbit_misc:const({error, not_found});
                  _ ->
                      Deletions = internal_delete1(QueueName, false),
                      T = rabbit_binding:process_deletions(Deletions),
                      fun() ->
                              ok = T(),
                              ok = rabbit_event:notify(queue_deleted,
                                                       [{name, QueueName}])
                      end
              end
      end).

forget_all_durable(Node) ->
    %% Note rabbit is not running so we avoid e.g. the worker pool. Also why
    %% we don't invoke the return from rabbit_binding:process_deletions/1.
    {atomic, ok} =
        mnesia:sync_transaction(
          fun () ->
                  Qs = mnesia:match_object(rabbit_durable_queue,
                                           #amqqueue{_ = '_'}, write),
                  [forget_node_for_queue(Node, Q) ||
                      #amqqueue{pid = Pid} = Q <- Qs,
                      node(Pid) =:= Node],
                  ok
          end),
    ok.

%% Try to promote a slave while down - it should recover as a
%% master. We try to take the oldest slave here for best chance of
%% recovery.
forget_node_for_queue(DeadNode, Q = #amqqueue{recoverable_slaves = RS}) ->
    forget_node_for_queue(DeadNode, RS, Q).

forget_node_for_queue(_DeadNode, [], #amqqueue{name = Name}) ->
    %% No slaves to recover from, queue is gone.
    %% Don't process_deletions since that just calls callbacks and we
    %% are not really up.
    internal_delete1(Name, true);

%% Should not happen, but let's be conservative.
forget_node_for_queue(DeadNode, [DeadNode | T], Q) ->
    forget_node_for_queue(DeadNode, T, Q);

forget_node_for_queue(DeadNode, [H|T], Q) ->
    case node_permits_offline_promotion(H) of
        false -> forget_node_for_queue(DeadNode, T, Q);
        true  -> Q1 = Q#amqqueue{pid = rabbit_misc:node_to_fake_pid(H)},
                 ok = mnesia:write(rabbit_durable_queue, Q1, write)
    end.

node_permits_offline_promotion(Node) ->
    case node() of
        Node -> not rabbit:is_running(); %% [1]
        _    -> Running = rabbit_mnesia:cluster_nodes(running),
                not lists:member(Node, Running) %% [2]
    end.
%% [1] In this case if we are a real running node (i.e. rabbitmqctl
%% has RPCed into us) then we cannot allow promotion. If on the other
%% hand we *are* rabbitmqctl impersonating the node for offline
%% node-forgetting then we can.
%%
%% [2] This is simpler; as long as it's down that's OK

run_backing_queue(QPid, Mod, Fun) ->
    gen_server2:cast(QPid, {run_backing_queue, Mod, Fun}).

set_ram_duration_target(QPid, Duration) ->
    gen_server2:cast(QPid, {set_ram_duration_target, Duration}).

set_maximum_since_use(QPid, Age) ->
    gen_server2:cast(QPid, {set_maximum_since_use, Age}).

update_mirroring(QPid) -> ok = delegate:cast(QPid, update_mirroring).

sync_mirrors(#amqqueue{pid = QPid}) -> delegate:call(QPid, sync_mirrors);
sync_mirrors(QPid)                  -> delegate:call(QPid, sync_mirrors).
cancel_sync_mirrors(#amqqueue{pid = QPid}) -> delegate:call(QPid, cancel_sync_mirrors);
cancel_sync_mirrors(QPid)                  -> delegate:call(QPid, cancel_sync_mirrors).

on_node_up(Node) ->
    ok = rabbit_misc:execute_mnesia_transaction(
           fun () ->
                   Qs = mnesia:match_object(rabbit_queue,
                                            #amqqueue{_ = '_'}, write),
                   [maybe_clear_recoverable_node(Node, Q) || Q <- Qs],
                   ok
           end).

maybe_clear_recoverable_node(Node,
                             #amqqueue{sync_slave_pids    = SPids,
                                       recoverable_slaves = RSs} = Q) ->
    case lists:member(Node, RSs) of
        true  ->
            %% There is a race with
            %% rabbit_mirror_queue_slave:record_synchronised/1 called
            %% by the incoming slave node and this function, called
            %% by the master node. If this function is executed after
            %% record_synchronised/1, the node is erroneously removed
            %% from the recoverable slaves list.
            %%
            %% We check if the slave node's queue PID is alive. If it is
            %% the case, then this function is executed after. In this
            %% situation, we don't touch the queue record, it is already
            %% correct.
            DoClearNode =
                case [SP || SP <- SPids, node(SP) =:= Node] of
                    [SPid] -> not rabbit_misc:is_process_alive(SPid);
                    _      -> true
                end,
            if
                DoClearNode -> RSs1 = RSs -- [Node],
                               store_queue(
                                 Q#amqqueue{recoverable_slaves = RSs1});
                true        -> ok
            end;
        false ->
            ok
    end.

on_node_down(Node) ->
    rabbit_misc:execute_mnesia_tx_with_tail(
      fun () -> QsDels =
                    qlc:e(qlc:q([{QName, delete_queue(QName)} ||
                                    #amqqueue{name = QName, pid = Pid,
                                              slave_pids = []}
                                        <- mnesia:table(rabbit_queue),
                                    node(Pid) == Node andalso
                                    not rabbit_mnesia:is_process_alive(Pid)])),
                {Qs, Dels} = lists:unzip(QsDels),
                T = rabbit_binding:process_deletions(
                      lists:foldl(fun rabbit_binding:combine_deletions/2,
                                  rabbit_binding:new_deletions(), Dels)),
                fun () ->
                        T(),
                        lists:foreach(
                          fun(QName) ->
                                  ok = rabbit_event:notify(queue_deleted,
                                                           [{name, QName}])
                          end, Qs)
                end
      end).

delete_queue(QueueName) ->
    ok = mnesia:delete({rabbit_queue, QueueName}),
    rabbit_binding:remove_transient_for_destination(QueueName).

pseudo_queue(QueueName, Pid) ->
    #amqqueue{name         = QueueName,
              durable      = false,
              auto_delete  = false,
              arguments    = [],
              pid          = Pid,
              slave_pids   = []}.

immutable(Q) -> Q#amqqueue{pid                = none,
                           slave_pids         = none,
                           sync_slave_pids    = none,
                           recoverable_slaves = none,
                           gm_pids            = none,
                           policy             = none,
                           decorators         = none,
                           state              = none}.

deliver([], _Delivery) ->
    %% /dev/null optimisation
    [];

deliver(Qs, Delivery = #delivery{flow = Flow}) ->
    {MPids, SPids} = qpids(Qs),
    QPids = MPids ++ SPids,
    %% We use up two credits to send to a slave since the message
    %% arrives at the slave from two directions. We will ack one when
    %% the slave receives the message direct from the channel, and the
    %% other when it receives it via GM.
    case Flow of
        %% Here we are tracking messages sent by the rabbit_channel
        %% process. We are accessing the rabbit_channel process
        %% dictionary.
        flow   -> [credit_flow:send(QPid) || QPid <- QPids],
                  [credit_flow:send(QPid) || QPid <- SPids];
        noflow -> ok
    end,

    %% We let slaves know that they were being addressed as slaves at
    %% the time - if they receive such a message from the channel
    %% after they have become master they should mark the message as
    %% 'delivered' since they do not know what the master may have
    %% done with it.
    MMsg = {deliver, Delivery, false},
    SMsg = {deliver, Delivery, true},
    delegate:cast(MPids, MMsg),
    delegate:cast(SPids, SMsg),
    QPids.

qpids([]) -> {[], []}; %% optimisation
qpids([#amqqueue{pid = QPid, slave_pids = SPids}]) -> {[QPid], SPids}; %% opt
qpids(Qs) ->
    {MPids, SPids} = lists:foldl(fun (#amqqueue{pid = QPid, slave_pids = SPids},
                                      {MPidAcc, SPidAcc}) ->
                                         {[QPid | MPidAcc], [SPids | SPidAcc]}
                                 end, {[], []}, Qs),
    {MPids, lists:append(SPids)}.<|MERGE_RESOLUTION|>--- conflicted
+++ resolved
@@ -17,7 +17,7 @@
 -module(rabbit_amqqueue).
 
 -export([recover/0, stop/0, start/1, declare/5, declare/6,
-         delete_immediately/1, delete_exclusive/2, delete/3, purge/1, 
+         delete_immediately/1, delete_exclusive/2, delete/3, purge/1,
          forget_all_durable/1, delete_crashed/1, delete_crashed_internal/1]).
 -export([pseudo_queue/2, immutable/1]).
 -export([lookup/1, not_found_or_absent/1, with/2, with/3, with_or_die/2,
@@ -101,114 +101,6 @@
 -spec with_or_die(name(), qfun(A)) -> A | rabbit_types:channel_exit().
 -spec assert_equivalence
         (rabbit_types:amqqueue(), boolean(), boolean(),
-<<<<<<< HEAD
-         rabbit_framing:amqp_table(), rabbit_types:maybe(pid()))
-        -> 'ok' | rabbit_types:channel_exit() |
-           rabbit_types:connection_exit()).
--spec(check_exclusive_access/2 ::
-        (rabbit_types:amqqueue(), pid())
-        -> 'ok' | rabbit_types:channel_exit()).
--spec(with_exclusive_access_or_die/3 ::
-        (name(), pid(), qfun(A)) -> A | rabbit_types:channel_exit()).
--spec(list/0 :: () -> [rabbit_types:amqqueue()]).
--spec(list/1 :: (rabbit_types:vhost()) -> [rabbit_types:amqqueue()]).
--spec(list_down/1 :: (rabbit_types:vhost()) -> [rabbit_types:amqqueue()]).
--spec(info_keys/0 :: () -> rabbit_types:info_keys()).
--spec(info/1 :: (rabbit_types:amqqueue()) -> rabbit_types:infos()).
--spec(info/2 ::
-        (rabbit_types:amqqueue(), rabbit_types:info_keys())
-        -> rabbit_types:infos()).
--spec(info_all/1 :: (rabbit_types:vhost()) -> [rabbit_types:infos()]).
--spec(info_all/2 :: (rabbit_types:vhost(), rabbit_types:info_keys())
-                    -> [rabbit_types:infos()]).
--spec(info_all/4 :: (rabbit_types:vhost(), rabbit_types:info_keys(),
-                     reference(), pid()) -> 'ok').
--spec(force_event_refresh/1 :: (reference()) -> 'ok').
--spec(notify_policy_changed/1 :: (rabbit_types:amqqueue()) -> 'ok').
--spec(consumers/1 :: (rabbit_types:amqqueue())
-                     -> [{pid(), rabbit_types:ctag(), boolean(),
-                          non_neg_integer(), rabbit_framing:amqp_table()}]).
--spec(consumer_info_keys/0 :: () -> rabbit_types:info_keys()).
--spec(consumers_all/1 ::
-        (rabbit_types:vhost())
-        -> [{name(), pid(), rabbit_types:ctag(), boolean(),
-             non_neg_integer(), rabbit_framing:amqp_table()}]).
--spec(consumers_all/3 ::
-        (rabbit_types:vhost(), reference(), pid())
-        -> 'ok').
--spec(stat/1 ::
-        (rabbit_types:amqqueue())
-        -> {'ok', non_neg_integer(), non_neg_integer()}).
--spec(delete_immediately/1 :: (qpids()) -> 'ok').
--spec(delete_exclusive/2 :: (qpids(), pid()) -> 'ok').
--spec(delete/3 ::
-        (rabbit_types:amqqueue(), 'false', 'false')
-        -> qlen();
-        (rabbit_types:amqqueue(), 'true' , 'false')
-        -> qlen() | rabbit_types:error('in_use');
-        (rabbit_types:amqqueue(), 'false', 'true' )
-        -> qlen() | rabbit_types:error('not_empty');
-        (rabbit_types:amqqueue(), 'true' , 'true' )
-        -> qlen() |
-           rabbit_types:error('in_use') |
-           rabbit_types:error('not_empty')).
--spec(delete_crashed/1 :: (rabbit_types:amqqueue()) -> 'ok').
--spec(delete_crashed_internal/1 :: (rabbit_types:amqqueue()) -> 'ok').
--spec(purge/1 :: (rabbit_types:amqqueue()) -> qlen()).
--spec(forget_all_durable/1 :: (node()) -> 'ok').
--spec(deliver/2 :: ([rabbit_types:amqqueue()], rabbit_types:delivery()) ->
-                        qpids()).
--spec(requeue/3 :: (pid(), [msg_id()],  pid()) -> 'ok').
--spec(ack/3 :: (pid(), [msg_id()], pid()) -> 'ok').
--spec(reject/4 :: (pid(), [msg_id()], boolean(), pid()) -> 'ok').
--spec(notify_down_all/2 :: (qpids(), pid()) -> ok_or_errors()).
--spec(notify_down_all/3 :: (qpids(), pid(), non_neg_integer())
-                           -> ok_or_errors()).
--spec(activate_limit_all/2 :: (qpids(), pid()) -> ok_or_errors()).
--spec(basic_get/4 :: (rabbit_types:amqqueue(), pid(), boolean(), pid()) ->
-                          {'ok', non_neg_integer(), qmsg()} | 'empty').
--spec(credit/5 :: (rabbit_types:amqqueue(), pid(), rabbit_types:ctag(),
-                   non_neg_integer(), boolean()) -> 'ok').
--spec(basic_consume/10 ::
-        (rabbit_types:amqqueue(), boolean(), pid(), pid(), boolean(),
-         non_neg_integer(), rabbit_types:ctag(), boolean(),
-         rabbit_framing:amqp_table(), any())
-        -> rabbit_types:ok_or_error('exclusive_consume_unavailable')).
--spec(basic_cancel/4 ::
-        (rabbit_types:amqqueue(), pid(), rabbit_types:ctag(), any()) -> 'ok').
--spec(notify_decorators/1 :: (rabbit_types:amqqueue()) -> 'ok').
--spec(notify_sent/2 :: (pid(), pid()) -> 'ok').
--spec(notify_sent_queue_down/1 :: (pid()) -> 'ok').
--spec(resume/2 :: (pid(), pid()) -> 'ok').
--spec(internal_delete/1 ::
-        (name()) -> rabbit_types:ok_or_error('not_found') |
-                    rabbit_types:connection_exit() |
-                    fun (() -> rabbit_types:ok_or_error('not_found') |
-                               rabbit_types:connection_exit())).
--spec(run_backing_queue/3 ::
-        (pid(), atom(),
-         (fun ((atom(), A) -> {[rabbit_types:msg_id()], A}))) -> 'ok').
--spec(set_ram_duration_target/2 :: (pid(), number() | 'infinity') -> 'ok').
--spec(set_maximum_since_use/2 :: (pid(), non_neg_integer()) -> 'ok').
--spec(on_node_up/1 :: (node()) -> 'ok').
--spec(on_node_down/1 :: (node()) -> 'ok').
--spec(pseudo_queue/2 :: (name(), pid()) -> rabbit_types:amqqueue()).
--spec(immutable/1 :: (rabbit_types:amqqueue()) -> rabbit_types:amqqueue()).
--spec(store_queue/1 :: (rabbit_types:amqqueue()) -> 'ok').
--spec(update_decorators/1 :: (name()) -> 'ok').
--spec(policy_changed/2 ::
-        (rabbit_types:amqqueue(), rabbit_types:amqqueue()) -> 'ok').
--spec(update_mirroring/1 :: (pid()) -> 'ok').
--spec(sync_mirrors/1 :: (rabbit_types:amqqueue() | pid()) -> 'ok' | rabbit_types:error('not_mirrored')).
--spec(cancel_sync_mirrors/1 :: (rabbit_types:amqqueue() | pid()) -> 'ok' | {'ok', 'not_syncing'}).
-
--spec(pid_of/1 :: (rabbit_types:amqqueue()) ->
-  {'ok', pid()} | rabbit_types:error('not_found')).
--spec(pid_of/2 :: (rabbit_types:vhost(), rabbit_misc:resource_name()) ->
-  {'ok', pid()} | rabbit_types:error('not_found')).
-
--endif.
-=======
          rabbit_framing:amqp_table(), rabbit_types:maybe(pid())) ->
             'ok' | rabbit_types:channel_exit() | rabbit_types:connection_exit().
 -spec check_exclusive_access(rabbit_types:amqqueue(), pid()) ->
@@ -225,10 +117,6 @@
 -spec info_all(rabbit_types:vhost()) -> [rabbit_types:infos()].
 -spec info_all(rabbit_types:vhost(), rabbit_types:info_keys()) ->
           [rabbit_types:infos()].
--spec info_all
-        (rabbit_types:vhost(), rabbit_types:info_keys(), boolean(), boolean(),
-         reference(), pid()) ->
-            'ok'.
 -spec force_event_refresh(reference()) -> 'ok'.
 -spec notify_policy_changed(rabbit_types:amqqueue()) -> 'ok'.
 -spec consumers(rabbit_types:amqqueue()) ->
@@ -242,6 +130,7 @@
 -spec stat(rabbit_types:amqqueue()) ->
           {'ok', non_neg_integer(), non_neg_integer()}.
 -spec delete_immediately(qpids()) -> 'ok'.
+-spec delete_exclusive(qpids(), pid()) -> 'ok'.
 -spec delete
         (rabbit_types:amqqueue(), 'false', 'false') ->
             qlen();
@@ -302,8 +191,7 @@
 -spec update_decorators(name()) -> 'ok'.
 -spec policy_changed(rabbit_types:amqqueue(), rabbit_types:amqqueue()) ->
           'ok'.
--spec start_mirroring(pid()) -> 'ok'.
--spec stop_mirroring(pid()) -> 'ok'.
+-spec update_mirroring(pid()) -> 'ok'.
 -spec sync_mirrors(rabbit_types:amqqueue() | pid()) ->
           'ok' | rabbit_types:error('not_mirrored').
 -spec cancel_sync_mirrors(rabbit_types:amqqueue() | pid()) ->
@@ -313,7 +201,6 @@
           {'ok', pid()} | rabbit_types:error('not_found').
 -spec pid_of(rabbit_types:vhost(), rabbit_misc:resource_name()) ->
           {'ok', pid()} | rabbit_types:error('not_found').
->>>>>>> a5e2091a
 
 %%----------------------------------------------------------------------------
 
