%% The contents of this file are subject to the Mozilla Public License
%% Version 1.1 (the "License"); you may not use this file except in
%% compliance with the License. You may obtain a copy of the License
%% at http://www.mozilla.org/MPL/
%%
%% Software distributed under the License is distributed on an "AS IS"
%% basis, WITHOUT WARRANTY OF ANY KIND, either express or implied. See
%% the License for the specific language governing rights and
%% limitations under the License.
%%
%% The Original Code is RabbitMQ.
%%
%% The Initial Developer of the Original Code is VMware, Inc.
%% Copyright (c) 2007-2012 VMware, Inc.  All rights reserved.
%%

-module(rabbit_auth_backend_ldap).

%% Connect to an LDAP server for authentication and authorisation

-include_lib("eldap/include/eldap.hrl").
-include_lib("rabbit_common/include/rabbit.hrl").

-behaviour(rabbit_auth_backend).

-export([description/0]).
-export([check_user_login/2, check_vhost_access/2, check_resource_access/3]).

-behaviour(gen_server).

-export([start_link/0]).
-export([init/1, handle_call/3, handle_cast/2, handle_info/2, terminate/2,
         code_change/3]).

-define(SERVER, ?MODULE).
-define(L(F, A), log("LDAP " ++ F, A, State)).
-define(L1(F, A), log("    LDAP " ++ F, A, State)).
-define(L2(F, A), log("        LDAP " ++ F, A, State)).

-import(rabbit_misc, [pget/2]).

-record(state, { servers,
                 user_dn_pattern,
                 dn_lookup_attribute,
                 dn_lookup_base,
                 other_bind,
                 vhost_access_query,
                 resource_access_query,
                 tag_queries,
                 use_ssl,
                 log,
                 port }).

-record(impl, { user_dn, password }).

%%--------------------------------------------------------------------

description() ->
    [{name, <<"LDAP">>},
     {description, <<"LDAP authentication / authorisation">>}].

start_link() ->
    gen_server:start_link({local, ?MODULE}, ?MODULE, [], []).

%%--------------------------------------------------------------------

check_user_login(Username, []) ->
    gen_server:call(?SERVER, {login, Username}, infinity);

check_user_login(Username, [{password, Password}]) ->
    gen_server:call(?SERVER, {login, Username, Password}, infinity);

check_user_login(Username, AuthProps) ->
    exit({unknown_auth_props, Username, AuthProps}).

check_vhost_access(User = #user{username = Username,
                                impl     = #impl{user_dn = UserDN}}, VHost) ->
    gen_server:call(?SERVER, {check_vhost, [{username, Username},
                                            {user_dn,  UserDN},
                                            {vhost,    VHost}], User},
                    infinity).

check_resource_access(User = #user{username = Username,
                                   impl     = #impl{user_dn = UserDN}},
                      #resource{virtual_host = VHost, kind = Type, name = Name},
                      Permission) ->
    gen_server:call(?SERVER, {check_resource, [{username,   Username},
                                               {user_dn,    UserDN},
                                               {vhost,      VHost},
                                               {resource,   Type},
                                               {name,       Name},
                                               {permission, Permission}], User},
                    infinity).

%%--------------------------------------------------------------------

evaluate(Query, Args, User, LDAP, State) ->
    ?L1("evaluating query: ~p", [Query]),
    evaluate0(Query, Args, User, LDAP, State).

evaluate0({constant, Bool}, _Args, _User, _LDAP, State) ->
    ?L1("evaluated constant: ~p", [Bool]),
    Bool;

evaluate0({for, [{Type, Value, SubQuery}|Rest]}, Args, User, LDAP, State) ->
    case pget(Type, Args) of
        undefined -> {error, {args_do_not_contain, Type, Args}};
        Value     -> ?L1("selecting subquery ~s = ~s", [Type, Value]),
                     evaluate(SubQuery, Args, User, LDAP, State);
        _         -> evaluate0({for, Rest}, Args, User, LDAP, State)
    end;

evaluate0({for, []}, _Args, _User, _LDAP, _State) ->
    {error, {for_query_incomplete}};

evaluate0({exists, DNPattern}, Args, _User, LDAP, State) ->
    %% eldap forces us to have a filter. objectClass should always be there.
    Filter = eldap:present("objectClass"),
    DN = fill(DNPattern, Args, State),
    R = object_exists(DN, Filter, LDAP),
    ?L1("evaluated exists for \"~s\": ~p", [DN, R]),
    R;

<<<<<<< HEAD
evaluate0({in_group, DNPattern}, Args, #user{impl = #impl{user_dn = UserDN}},
         LDAP, State) ->
    Filter = eldap:equalityMatch("member", UserDN),
    DN = fill(DNPattern, Args, State),
    R = object_exists(DN, Filter, LDAP),
    ?L1("evaluated in_group for \"~s\": ~p", [DN, R]),
    R;

evaluate0({match, StringQuery, REQuery}, Args, User, LDAP, State) ->
    String = evaluate(StringQuery, Args, User, LDAP, State),
    RE = evaluate(REQuery, Args, User, LDAP, State),
    R = case re:run(String, RE) of
            {match, _} -> true;
            nomatch    -> false
        end,
    ?L1("evaluated match \"~s\" against RE \"~s\": ~s", [String, RE, R]),
    R;

evaluate0({string, StringPattern}, Args, _User, _LDAP, State) ->
    R = fill(StringPattern, Args, State),
    ?L1("evaluated string for \"~s\"", [R]),
    R;

evaluate0({attribute, DNPattern, AttributeName}, Args, _User, LDAP, State) ->
    DN = fill(DNPattern, Args, State),
    R = attribute(DN, AttributeName, LDAP),
    ?L1("evaluated attribute \"~s\" for \"~s\": ~p",
        [AttributeName, DN, R]),
    R;

evaluate0(Q, Args, _User, _LDAP, _State) ->
=======
evaluate({in_group, DNPattern}, Args, User, LDAP) ->
    evaluate({in_group, DNPattern, "member"}, Args, User, LDAP);

evaluate({in_group, DNPattern, Desc}, Args,
         #user{impl = #impl{user_dn = UserDN}}, LDAP) ->
    Filter = eldap:equalityMatch(Desc, UserDN),
    object_exists(DNPattern, Filter, Args, LDAP);

evaluate({match, StringQuery, REQuery}, Args, User, LDAP) ->
    case re:run(evaluate(StringQuery, Args, User, LDAP),
                evaluate(REQuery, Args, User, LDAP)) of
        {match, _} -> true;
        nomatch    -> false
    end;

evaluate({string, StringPattern}, Args, _User, _LDAP) ->
    rabbit_auth_backend_ldap_util:fill(StringPattern, Args);

evaluate({attribute, DNPattern, AttributeName}, Args, _User, LDAP) ->
    attribute(DNPattern, AttributeName, Args, LDAP);

evaluate(Q, Args, _User, _LDAP) ->
>>>>>>> 7a553b34
    {error, {unrecognised_query, Q, Args}}.

object_exists(DN, Filter, LDAP) ->
    case eldap:search(LDAP,
                      [{base, DN},
                       {filter, Filter},
                       {attributes, ["objectClass"]}, %% Reduce verbiage
                       {scope, eldap:baseObject()}]) of
        {ok, #eldap_search_result{entries = Entries}} ->
            length(Entries) > 0;
        {error, _} = E ->
            E
    end.

attribute(DN, AttributeName, LDAP) ->
    case eldap:search(LDAP,
                      [{base, DN},
                       {filter, eldap:present("objectClass")},
                       {attributes, [AttributeName]}]) of
        {ok, #eldap_search_result{entries = [#eldap_entry{attributes = A}]}} ->
            [Attr] = pget(AttributeName, A),
            Attr;
        {ok, #eldap_search_result{entries = _}} ->
            false;
        {error, _} = E ->
            E
    end.

evaluate_ldap(Q, Args, User, State) ->
    with_ldap(creds(User, State),
              fun(LDAP) -> evaluate(Q, Args, User, LDAP, State) end, State).

%%--------------------------------------------------------------------

%% TODO - ATM we create and destroy a new LDAP connection on every
%% call. This could almost certainly be more efficient.
with_ldap(Creds, Fun, State = #state{servers = Servers,
                                     use_ssl = SSL,
                                     log     = Log,
                                     port    = Port}) ->
    Opts0 = [{ssl, SSL}, {port, Port}],
    Opts = case Log of
               network ->
                   Pre = "    LDAP network traffic: ",
                   rabbit_log:info(
                     "    LDAP connecting to servers: ~p~n", [Servers]),
                   [{log, fun(1, S, A) -> rabbit_log:warning(Pre ++ S, A);
                             (2, S, A) -> rabbit_log:info   (Pre ++ S, A)
                          end} | Opts0];
               _ ->
                   Opts0
           end,
    case eldap:open(Servers, Opts) of
        {ok, LDAP} ->
            try
                case Creds of
                    anon ->
                        ?L1("anonymous bind", []),
                        Fun(LDAP);
                    {UserDN, Password} ->
                        case eldap:simple_bind(LDAP, UserDN, Password) of
                            ok ->
                                ?L1("bind succeeded: ~s", [UserDN]),
                                Fun(LDAP);
                            {error, invalidCredentials} ->
                                ?L1("bind returned \"invalid credentials\": ~s",
                                   [UserDN]),
                                {refused, UserDN, []};
                            {error, E} ->
                                ?L1("bind error: ~s ~p", [UserDN, E]),
                                {error, E}
                        end
                end
            after
                eldap:close(LDAP)
            end;
        Error ->
            ?L1("connect error: ~p", [Error]),
            Error
    end.

get_env(F) ->
    {ok, V} = application:get_env(F),
    V.

do_login(Username, Password, LDAP,
         State = #state{ tag_queries = TagQueries }) ->
    UserDN = username_to_dn(Username, LDAP, State),
    User = #user{username     = Username,
                 auth_backend = ?MODULE,
                 impl         = #impl{user_dn  = UserDN,
                                      password = Password}},

    TagRes = [begin
                  ?L1("CHECK: does ~s have tag ~s?", [Username, Tag]),
                  R = evaluate(Q, [{username, Username},
                                   {user_dn,  UserDN}], User, LDAP, State),
                  ?L1("DECISION: does ~s have tag ~s? ~p", [Username, Tag, R]),
                  {Tag, R}
              end || {Tag, Q} <- TagQueries],
    case [E || {_, E = {error, _}} <- TagRes] of
        []      -> {ok, User#user{tags = [Tag || {Tag, true} <- TagRes]}};
        [E | _] -> E
    end.

username_to_dn(Username, _LDAP, State = #state{dn_lookup_attribute = none}) ->
    fill_user_dn_pattern(Username, State);

username_to_dn(Username, LDAP, State = #state{dn_lookup_attribute = Attr,
                                              dn_lookup_base      = Base}) ->
    Filled = fill_user_dn_pattern(Username, State),
    case eldap:search(LDAP,
                      [{base, Base},
                       {filter, eldap:equalityMatch(Attr, Filled)},
                       {attributes, ["distinguishedName"]}]) of
        {ok, #eldap_search_result{entries = [#eldap_entry{attributes = A}]}} ->
            [DN] = pget("distinguishedName", A),
            DN;
        {ok, #eldap_search_result{entries = Entries}} ->
            rabbit_log:warning("Searching for DN for ~s, got back ~p~n",
                               [Filled, Entries]),
            Filled;
        {error, _} = E ->
            exit(E)
    end.

fill_user_dn_pattern(Username,
                     State = #state{user_dn_pattern = UserDNPattern}) ->
    fill(UserDNPattern, [{username, Username}], State).

creds(none, #state{other_bind = as_user}) ->
    exit(as_user_no_password);
creds(#user{impl = #impl{user_dn = UserDN, password = Password}},
      #state{other_bind = as_user}) ->
    {UserDN, Password};
creds(_, #state{other_bind = Creds}) ->
    Creds.

log(_Fmt, _Args, #state{log = false}) ->
    ok;
log(Fmt, Args, _State) ->
    rabbit_log:info(Fmt ++ "~n", Args).

fill(Fmt, Args, State) ->
    ?L2("filling template \"~s\" with~n            ~p", [Fmt, Args]),
    R = rabbit_auth_backend_ldap_util:fill(Fmt, Args),
    ?L2("template result: \"~s\"", [R]),
    R.

log_result({ok, #user{}})   -> ok;
log_result(true)            -> ok;
log_result(false)           -> denied;
log_result({refused, _, _}) -> denied;
log_result(E)               -> E.

log_user(#user{username = U}) -> rabbit_misc:format("\"~s\"", [U]).

log_vhost(Args) ->
    rabbit_misc:format("access to vhost \"~s\"", [pget(vhost, Args)]).

log_resource(Args) ->
    rabbit_misc:format("~s permission for ~s \"~s\" in \"~s\"",
                       [pget(permission, Args), pget(resource, Args),
                        pget(name, Args), pget(vhost, Args)]).

%%--------------------------------------------------------------------

init([]) ->
    {ok, list_to_tuple(
           [state | [get_env(F) || F <- record_info(fields, state)]])}.

handle_call({login, Username}, _From, State) ->
    %% Without password, e.g. EXTERNAL
    ?L("CHECK: passwordless login for ~s", [Username]),
    R = with_ldap(creds(none, State),
                  fun(LDAP) -> do_login(Username, none, LDAP, State) end,
                  State),
    ?L("DECISION: passwordless login for ~s: ~p", [Username, log_result(R)]),
    {reply, R, State};

handle_call({login, Username, Password}, _From, State) ->
    ?L("CHECK: login for ~s", [Username]),
    R = with_ldap({fill_user_dn_pattern(Username, State), Password},
                  fun(LDAP) -> do_login(Username, Password, LDAP, State) end,
                  State),
    ?L("DECISION: login for ~s: ~p", [Username, log_result(R)]),
    {reply, R, State};

handle_call({check_vhost, Args, User},
            _From, State = #state{vhost_access_query = Q}) ->
    ?L("CHECK: ~s for ~s", [log_vhost(Args), log_user(User)]),
    R = evaluate_ldap(Q, Args, User, State),
    ?L("DECISION: ~s for ~s: ~p", [log_vhost(Args), log_user(User),
                                   log_result(R)]),
    {reply, R, State};

handle_call({check_resource, Args, User},
            _From, State = #state{resource_access_query = Q}) ->
    ?L("CHECK: ~s for ~s", [log_resource(Args), log_user(User)]),
    R = evaluate_ldap(Q, Args, User, State),
    ?L("DECISION: ~s for ~s: ~p", [log_resource(Args), log_user(User),
                                   log_result(R)]),
    {reply, R, State};

handle_call(_Req, _From, State) ->
    {reply, unknown_request, State}.

handle_cast(_C, State) ->
    {noreply, State}.

handle_info(_I, State) ->
    {noreply, State}.

terminate(_, _) -> ok.

code_change(_, State, _) -> {ok, State}.
<|MERGE_RESOLUTION|>--- conflicted
+++ resolved
@@ -121,10 +121,12 @@
     ?L1("evaluated exists for \"~s\": ~p", [DN, R]),
     R;
 
-<<<<<<< HEAD
-evaluate0({in_group, DNPattern}, Args, #user{impl = #impl{user_dn = UserDN}},
-         LDAP, State) ->
-    Filter = eldap:equalityMatch("member", UserDN),
+evaluate0({in_group, DNPattern}, Args, User, LDAP, State) ->
+    evaluate({in_group, DNPattern, "member"}, Args, User, LDAP, State);
+
+evaluate0({in_group, DNPattern, Desc}, Args,
+          #user{impl = #impl{user_dn = UserDN}}, LDAP, State) ->
+    Filter = eldap:equalityMatch(Desc, UserDN),
     DN = fill(DNPattern, Args, State),
     R = object_exists(DN, Filter, LDAP),
     ?L1("evaluated in_group for \"~s\": ~p", [DN, R]),
@@ -153,30 +155,6 @@
     R;
 
 evaluate0(Q, Args, _User, _LDAP, _State) ->
-=======
-evaluate({in_group, DNPattern}, Args, User, LDAP) ->
-    evaluate({in_group, DNPattern, "member"}, Args, User, LDAP);
-
-evaluate({in_group, DNPattern, Desc}, Args,
-         #user{impl = #impl{user_dn = UserDN}}, LDAP) ->
-    Filter = eldap:equalityMatch(Desc, UserDN),
-    object_exists(DNPattern, Filter, Args, LDAP);
-
-evaluate({match, StringQuery, REQuery}, Args, User, LDAP) ->
-    case re:run(evaluate(StringQuery, Args, User, LDAP),
-                evaluate(REQuery, Args, User, LDAP)) of
-        {match, _} -> true;
-        nomatch    -> false
-    end;
-
-evaluate({string, StringPattern}, Args, _User, _LDAP) ->
-    rabbit_auth_backend_ldap_util:fill(StringPattern, Args);
-
-evaluate({attribute, DNPattern, AttributeName}, Args, _User, LDAP) ->
-    attribute(DNPattern, AttributeName, Args, LDAP);
-
-evaluate(Q, Args, _User, _LDAP) ->
->>>>>>> 7a553b34
     {error, {unrecognised_query, Q, Args}}.
 
 object_exists(DN, Filter, LDAP) ->
