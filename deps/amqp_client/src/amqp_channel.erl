%% The contents of this file are subject to the Mozilla Public License
%% Version 1.1 (the "License"); you may not use this file except in
%% compliance with the License. You may obtain a copy of the License at
%% http://www.mozilla.org/MPL/
%%
%% Software distributed under the License is distributed on an "AS IS"
%% basis, WITHOUT WARRANTY OF ANY KIND, either express or implied. See the
%% License for the specific language governing rights and limitations
%% under the License.
%%
%% The Original Code is RabbitMQ.
%%
%% The Initial Developer of the Original Code is VMware, Inc.
%% Copyright (c) 2007-2010 VMware, Inc.  All rights reserved.
%%

%% @doc This module encapsulates the client's view of an AMQP
%% channel. Each server side channel is represented by an amqp_channel
%% process on the client side. Channel processes are created using the
%% {@link amqp_connection} module. Channel processes are supervised
%% under amqp_client's supervision tree.
-module(amqp_channel).

-include("amqp_client.hrl").

-behaviour(gen_server).

-export([start_link/3, connection_closing/2, open/1]).
-export([init/1, terminate/2, code_change/3, handle_call/3, handle_cast/2,
         handle_info/2]).
-export([call/2, call/3, cast/2, cast/3]).
-export([subscribe/3]).
-export([close/1, close/3]).
-export([register_return_handler/2]).
-export([register_flow_handler/2]).
-export([register_ack_handler/2]).
-export([get_published_message_count/1]).
-export([register_default_consumer/2]).

-define(TIMEOUT_FLUSH, 60000).
-define(TIMEOUT_CLOSE_OK, 3000).

-record(state, {number,
                sup,
                driver,
                rpc_requests        = queue:new(),
                anon_sub_requests   = queue:new(),
                tagged_sub_requests = dict:new(),
                closing             = false,
                writer,
                return_handler_pid  = none,
                ack_handler_pid     = none,
                pub_msg_count       = undefined,
                flow_active         = true,
                flow_handler_pid    = none,
                consumers           = dict:new(),
                default_consumer    = none,
                start_writer_fun
               }).

%%---------------------------------------------------------------------------
%% Type Definitions
%%---------------------------------------------------------------------------

%% @type amqp_method().
%% This abstract datatype represents the set of methods that comprise
%% the AMQP execution model. As indicated in the overview, the
%% attributes of each method in the execution model are described in
%% the protocol documentation. The Erlang record definitions are
%% autogenerated from a parseable version of the specification. Most
%% fields in the generated records have sensible default values that
%% you need not worry in the case of a simple usage of the client
%% library.

%% @type amqp_msg() = #amqp_msg{}.
%% This is the content encapsulated in content-bearing AMQP methods. It
%% contains the following fields:
%% <ul>
%% <li>props :: class_property() - A class property record, defaults to
%%     #'P_basic'{}</li>
%% <li>payload :: binary() - The arbitrary data payload</li>
%% </ul>

%%---------------------------------------------------------------------------
%% AMQP Channel API methods
%%---------------------------------------------------------------------------

%% @spec (Channel, Method) -> Result
%% @doc This is equivalent to amqp_channel:call(Channel, Method, none).
call(Channel, Method) ->
    gen_server:call(Channel, {call, Method, none}, infinity).

%% @spec (Channel, Method, Content) -> Result
%% where
%%      Channel = pid()
%%      Method = amqp_method()
%%      Content = amqp_msg() | none
%%      Result = amqp_method() | ok | blocked | closing
%% @doc This sends an AMQP method on the channel.
%% For content bearing methods, Content has to be an amqp_msg(), whereas
%% for non-content bearing methods, it needs to be the atom 'none'.<br/>
%% In the case of synchronous methods, this function blocks until the
%% corresponding reply comes back from the server and returns it.
%% In the case of asynchronous methods, the function blocks until the method
%% gets sent on the wire and returns the atom 'ok' on success.<br/>
%% This will return the atom 'blocked' if the server has
%% throttled the  client for flow control reasons. This will return the
%% atom 'closing' if the channel is in the process of shutting down.<br/>
%% Note that for asynchronous methods, the synchronicity implied by
%% 'call' only means that the client has transmitted the method to
%% the broker. It does not necessarily imply that the broker has
%% accepted responsibility for the message.
call(Channel, Method, Content) ->
    gen_server:call(Channel, {call, Method, Content}, infinity).

%% @spec (Channel, Method) -> ok
%% @doc This is equivalent to amqp_channel:cast(Channel, Method, none).
cast(Channel, Method) ->
    gen_server:cast(Channel, {cast, Method, none}).

%% @spec (Channel, Method, Content) -> ok
%% where
%%      Channel = pid()
%%      Method = amqp_method()
%%      Content = amqp_msg() | none
%% @doc This function is the same as {@link call/3}, except that it returns
%% immediately with the atom 'ok', without blocking the caller process.
%% This function is not recommended with synchronous methods, since there is no
%% way to verify that the server has received the method.
cast(Channel, Method, Content) ->
    gen_server:cast(Channel, {cast, Method, Content}).

%% @spec (Channel) -> ok
%% where
%%      Channel = pid()
%% @doc Closes the channel, invokes
%% close(Channel, 200, &lt;&lt;"Goodbye"&gt;&gt;).
close(Channel) ->
    close(Channel, 200, <<"Goodbye">>).

%% @spec (Channel, Code, Text) -> ok
%% where
%%      Channel = pid()
%%      Code = integer()
%%      Text = binary()
%% @doc Closes the channel, allowing the caller to supply a reply code and
%% text.
close(Channel, Code, Text) ->
    gen_server:call(Channel, {close, Code, Text}, infinity).

%% @spec (Channel) -> integer()
%% where
%%      Channel = pid()
%% @doc Returns the number of published messages since the channel was put
%% in confirm mode
get_published_message_count(Channel) ->
    gen_server:call(Channel, get_published_message_count).

%%---------------------------------------------------------------------------
%% Consumer registration (API)
%%---------------------------------------------------------------------------

%% @type consume() = #'basic.consume'{}.
%% The AMQP method that is used to  subscribe a consumer to a queue.
%% @spec (Channel, consume(), Consumer) -> amqp_method()
%% where
%%      Channel = pid()
%%      Consumer = pid()
%% @doc Creates a subscription to a queue. This subscribes a consumer pid to
%% the queue defined in the #'basic.consume'{} method record. Note that
%% both the process invoking this method and the supplied consumer process
%% receive an acknowledgement of the subscription. The calling process will
%% receive the acknowledgement as the return value of this function, whereas
%% the consumer process will receive the notification asynchronously.
subscribe(Channel, BasicConsume = #'basic.consume'{}, Consumer) ->
    gen_server:call(Channel, {subscribe, BasicConsume, Consumer}, infinity).

%% @spec (Channel, ReturnHandler) -> ok
%% where
%%      Channel = pid()
%%      ReturnHandler = pid()
%% @doc This registers a handler to deal with returned messages. The
%% registered process will receive #basic.return{} records.
register_return_handler(Channel, ReturnHandler) ->
    gen_server:cast(Channel, {register_return_handler, ReturnHandler} ).

%% @spec (Channel, AckHandler) -> ok
%% where
%%      Channel = pid()
%%      AckHandler = pid()
%% @doc This registers a handler to deal with ack'd messages. The
%% registered process will receive #basic.ack{} commands.
register_ack_handler(Channel, AckHandler) ->
    gen_server:cast(Channel, {register_ack_handler, AckHandler} ).

%% @spec (Channel, FlowHandler) -> ok
%% where
%%      Channel = pid()
%%      FlowHandler = pid()
%% @doc This registers a handler to deal with channel flow notifications.
%% The registered process will receive #channel.flow{} records.
register_flow_handler(Channel, FlowHandler) ->
    gen_server:cast(Channel, {register_flow_handler, FlowHandler} ).

%% @spec (Channel, Consumer) -> ok
%% where
%%      Channel = pid()
%%      Consumer = pid()
%% @doc Set the current default consumer.
%% Under certain circumstances it is possible for a channel to receive a
%% message delivery which does not match any consumer which is currently
%% set up via basic.consume. This will occur after the following sequence
%% of events:<br/>
%% <br/>
%% basic.consume with explicit acks<br/>
%% %% some deliveries take place but are not acked<br/>
%% basic.cancel<br/>
%% basic.recover{requeue = false}<br/>
%% <br/>
%% Since requeue is specified to be false in the basic.recover, the spec
%% states that the message must be redelivered to "the original recipient"
%% - i.e. the same channel / consumer-tag. But the consumer is no longer
%% active.<br/>
%% In these circumstances, you can register a default consumer to handle
%% such deliveries. If no default consumer is registered then the channel
%% will exit on receiving such a delivery.<br/>
%% Most people will not need to use this.
register_default_consumer(Channel, Consumer) ->
    gen_server:cast(Channel, {register_default_consumer, Consumer}).

%%---------------------------------------------------------------------------
%% Internal interface
%%---------------------------------------------------------------------------

%% @private
start_link(Driver, ChannelNumber, SWF) ->
    gen_server:start_link(?MODULE, [self(), Driver, ChannelNumber, SWF], []).

%% @private
connection_closing(Pid, ChannelCloseType) ->
    gen_server:cast(Pid, {connection_closing, ChannelCloseType}).

%% @private
open(Pid) ->
    gen_server:call(Pid, open, infinity).

%%---------------------------------------------------------------------------
%% gen_server callbacks
%%---------------------------------------------------------------------------

%% @private
init([Sup, Driver, ChannelNumber, SWF]) ->
    {ok, #state{sup              = Sup,
                driver           = Driver,
                number           = ChannelNumber,
                start_writer_fun = SWF}}.

%% @private
handle_call(open, From, State) ->
    {noreply, rpc_top_half(#'channel.open'{}, none, From, State)};
%% @private
handle_call({close, Code, Text}, From, State) ->
    handle_close(Code, Text, From, State);
%% @private
handle_call({call, Method, AmqpMsg}, From, State) ->
    handle_method_to_server(Method, AmqpMsg, From, State);
%% @private
handle_call({subscribe, Method, Consumer}, From, State) ->
    handle_subscribe(Method, Consumer, From, State);
%% Handles the delivery of messages from a direct channel
%% @private
handle_call({send_command_sync, Method, Content}, From, State) ->
    Ret = handle_method_from_server(Method, Content, State),
    gen_server:reply(From, ok),
    Ret;
%% Handles the delivery of messages from a direct channel
%% @private
handle_call({send_command_sync, Method}, From, State) ->
    Ret = handle_method_from_server(Method, none, State),
    gen_server:reply(From, ok),
    Ret;
%% Get the number of published messages since the channel was put in
%% confirm mode.
%% @private
handle_call(get_published_message_count, _From,
            State = #state {pub_msg_count = PMC}) ->
    {reply, PMC, State}.

%% @private
handle_cast({cast, Method, AmqpMsg}, State) ->
    handle_method_to_server(Method, AmqpMsg, none, State);
%% Registers a handler to process return messages
%% @private
handle_cast({register_return_handler, ReturnHandler}, State) ->
    erlang:monitor(process, ReturnHandler),
    {noreply, State#state{return_handler_pid = ReturnHandler}};
%% Registers a handler to process ack messages
%% @private
handle_cast({register_ack_handler, AckHandler}, State) ->
    erlang:monitor(process, AckHandler),
    {noreply, State#state{ack_handler_pid = AckHandler}};
%% Registers a handler to process flow control messages
%% @private
handle_cast({register_flow_handler, FlowHandler}, State) ->
    erlang:monitor(process, FlowHandler),
    {noreply, State#state{flow_handler_pid = FlowHandler}};
%% Registers a handler to process unexpected deliveries
%% @private
handle_cast({register_default_consumer, Consumer}, State) ->
    erlang:monitor(process, Consumer),
    {noreply, State#state{default_consumer = Consumer}};
%% Received from framing channel
%% @private
handle_cast({method, Method, Content}, State) ->
    handle_method_from_server(Method, Content, State);
%% Handles the situation when the connection closes without closing the channel
%% beforehand. The channel must block all further RPCs,
%% flush the RPC queue (optional), and terminate
%% @private
handle_cast({connection_closing, CloseType}, State) ->
    handle_connection_closing(CloseType, State);
%% @private
handle_cast({shutdown, {_, 200, _}}, State) ->
    {stop, normal, State};
%% @private
handle_cast({shutdown, Reason}, State) ->
    {stop, Reason, State}.

%% Received from rabbit_channel in the direct case
%% @private
handle_info({send_command, Method}, State) ->
    handle_method_from_server(Method, none, State);
%% Received from rabbit_channel in the direct case
%% @private
handle_info({send_command, Method, Content}, State) ->
    handle_method_from_server(Method, Content, State);
%% Received from rabbit_channel in the direct case
%% @private
handle_info({send_command_and_notify, Q, ChPid, Method, Content}, State) ->
    handle_method_from_server(Method, Content, State),
    rabbit_amqqueue:notify_sent(Q, ChPid),
    {noreply, State};
%% This comes from framing channel, the writer or rabbit_channel
%% @private
handle_info({channel_exit, _FrPidOrChNumber, Reason}, State) ->
    handle_channel_exit(Reason, State);
%% @private
handle_info(timed_out_flushing_channel, State) ->
    ?LOG_WARN("Channel (~p) closing: timed out flushing while "
              "connection closing~n", [self()]),
    {stop, timed_out_flushing_channel, State};
%% @private
handle_info(timed_out_waiting_close_ok, State) ->
    ?LOG_WARN("Channel (~p) closing: timed out waiting for "
              "channel.close_ok while connection closing~n", [self()]),
    {stop, timed_out_waiting_close_ok, State};
%% @private
handle_info({'DOWN', _, process, ReturnHandler, Reason},
            State = #state{return_handler_pid = ReturnHandler}) ->
    ?LOG_WARN("Channel (~p): Unregistering return handler ~p because it died. "
              "Reason: ~p~n", [self(), ReturnHandler, Reason]),
    {noreply, State#state{return_handler_pid = none}};
%% @private
handle_info({'DOWN', _, process, AckHandler, Reason},
            State = #state{ack_handler_pid = AckHandler}) ->
    ?LOG_WARN("Channel (~p): Unregistering ack handler ~p because it died. "
              "Reason: ~p~n", [self(), AckHandler, Reason]),
    {noreply, State#state{ack_handler_pid = none}};
%% @private
handle_info({'DOWN', _, process, FlowHandler, Reason},
            State = #state{flow_handler_pid = FlowHandler}) ->
    ?LOG_WARN("Channel (~p): Unregistering flow handler ~p because it died. "
              "Reason: ~p~n", [self(), FlowHandler, Reason]),
    {noreply, State#state{flow_handler_pid = none}};
%% @private
handle_info({'DOWN', _, process, DefaultConsumer, Reason},
            State = #state{default_consumer = DefaultConsumer}) ->
    ?LOG_WARN("Channel (~p): Unregistering default consumer ~p because it died."
              "Reason: ~p~n", [self(), DefaultConsumer, Reason]),
    {noreply, State#state{default_consumer = none}}.

%% @private
terminate(Reason, #state{rpc_requests = RpcQueue}) ->
    case queue:is_empty(RpcQueue) of
        false -> ?LOG_WARN("Channel (~p): RPC queue was not empty on "
                           "terminate~n", [self()]),
                 case Reason of
                     normal -> exit(rpc_queue_not_empty_on_terminate);
                     _      -> ok
                 end;
        true  -> ok
    end.

%% @private
code_change(_OldVsn, State, _Extra) ->
    State.

%%---------------------------------------------------------------------------
%% RPC mechanism
%%---------------------------------------------------------------------------

<<<<<<< HEAD
handle_method_to_server(Method, AmqpMsg, From, State) ->
    case {Method, From, check_block(Method, AmqpMsg, State)} of
        {#'basic.consume'{}, none, _} ->
            ?LOG_WARN("Channel (~p): ignoring cast of ~p method. "
                      "Use subscribe/3 instead!~n", [self(), Method]),
            {noreply, State};
        {#'basic.consume'{}, _, _} ->
            {reply, {error, use_subscribe}, State};
        {_, _, ok} ->
            State1 = case {Method, State} of
                         {#'confirm.select'{}, _} ->
                             State #state{pub_msg_count = 0};
                         {#'basic.publish'{},
                          #state{pub_msg_count = undefined}} ->
                             State;
                         {#'basic.publish'{},
                          #state{pub_msg_count = PMC}} ->
                             State #state{pub_msg_count = PMC + 1};
                         _ ->
                             State
                     end,
            {noreply,
             rpc_top_half(Method, build_content(AmqpMsg), From, State1)};
        {_, none, BlockReply} ->
=======
handle_method_call(Method, AmqpMsg, From, State) ->
    case {check_invalid_method(Method), From,
          check_block(Method, AmqpMsg, State)} of
        {ok, _, ok} ->
            {noreply,
             rpc_top_half(Method, build_content(AmqpMsg), From, State)};
        {ok, none, BlockReply} ->
>>>>>>> b9c8b4d5
            ?LOG_WARN("Channel (~p): discarding method ~p in cast.~n"
                      "Reason: ~p~n", [self(), Method, BlockReply]),
            {noreply, State};
        {ok, _, BlockReply} ->
            {reply, BlockReply, State};
        {{_, InvalidMethodMessage}, none, _} ->
            ?LOG_WARN("Channel (~p): ignoring cast of ~p method. " ++
                      InvalidMethodMessage ++ "~n", [self(), Method]),
            {noreply, State};
        {{InvalidMethodReply, _}, _, _} ->
            {reply, {error, InvalidMethodReply}, State}
    end.

handle_close(Code, Text, From, State) ->
    Close = #'channel.close'{reply_code = Code,
                             reply_text = Text,
                             class_id   = 0,
                             method_id  = 0},
    case check_block(Close, none, State) of
        ok         -> {noreply, rpc_top_half(Close, none, From, State)};
        BlockReply -> {reply, BlockReply, State}
    end.

handle_subscribe(#'basic.consume'{consumer_tag = Tag} = Method, Consumer,
                 From, State = #state{tagged_sub_requests = Tagged,
                                      anon_sub_requests   = Anon,
                                      consumers           = Consumers}) ->
    case check_block(Method, none, State) of
        ok when Tag =:= undefined orelse size(Tag) == 0 ->
            NewMethod = Method#'basic.consume'{consumer_tag = <<"">>},
            NewState = State#state{anon_sub_requests =
                                    queue:in(Consumer, Anon)},
            {noreply, rpc_top_half(NewMethod, none, From, NewState)};
        ok when is_binary(Tag) ->
            case dict:is_key(Tag, Tagged) orelse dict:is_key(Tag, Consumers) of
                true ->
                    {reply, {error, consumer_tag_already_in_use}, State};
                false ->
                    NewState = State#state{tagged_sub_requests =
                                             dict:store(Tag, Consumer, Tagged)},
                    {noreply, rpc_top_half(Method, none, From, NewState)}
            end;
        BlockReply ->
            {reply, BlockReply, State}
    end.

rpc_top_half(Method, Content, From,
             State0 = #state{rpc_requests = RequestQueue}) ->
    State1 = State0#state{
        rpc_requests = queue:in({From, Method, Content}, RequestQueue)},
    IsFirstElement = queue:is_empty(RequestQueue),
    if IsFirstElement -> do_rpc(State1);
       true           -> State1
    end.

rpc_bottom_half(Reply, State = #state{rpc_requests = RequestQueue}) ->
    {{value, {From, _Method, _Content}}, RequestQueue1} =
        queue:out(RequestQueue),
    case From of none -> ok;
                 _    -> gen_server:reply(From, Reply)
    end,
    do_rpc(State#state{rpc_requests = RequestQueue1}).

do_rpc(State = #state{rpc_requests = Q,
                      closing      = Closing}) ->
    case queue:out(Q) of
        {{value, {From, Method, Content}}, NewQ} ->
            State1 = pre_do(Method, Content, State),
            DoRet = do(Method, Content, State1),
            case ?PROTOCOL:is_method_synchronous(Method) of
                true  -> State1;
                false -> case {From, DoRet} of
                             {none, _} -> ok;
                             {_, ok}   -> gen_server:reply(From, ok)
                             %% Do not reply if error in do. Expecting
                             %% {channel_exit, ...}
                         end,
                         do_rpc(State1#state{rpc_requests = NewQ})
            end;
        {empty, NewQ} ->
            case Closing of
                connection -> gen_server:cast(self(),
                                              {shutdown, connection_closing});
                _          -> ok
            end,
            State#state{rpc_requests = NewQ}
    end.

pre_do(#'channel.open'{}, _Content, State) ->
    start_writer(State);
pre_do(#'channel.close'{}, _Content, State) ->
    State#state{closing = just_channel};
pre_do(_, _, State) ->
    State.

%%---------------------------------------------------------------------------
%% Handling of methods from the server
%%---------------------------------------------------------------------------

handle_method_from_server(Method, Content, State = #state{closing = Closing}) ->
    case is_connection_method(Method) of
        true -> server_misbehaved(
                    #amqp_error{name        = command_invalid,
                                explanation = "connection method on "
                                              "non-zero channel",
                                method      = element(1, Method)},
                    State);
        false -> Drop = case {Closing, Method} of
                            {just_channel, #'channel.close'{}}    -> false;
                            {just_channel, #'channel.close_ok'{}} -> false;
                            {just_channel, _}                     -> true;
                            _                                     -> false
                        end,
                 if Drop -> ?LOG_INFO("Channel (~p): dropping method ~p from "
                                      "server because channel is closing~n",
                                      [self(), {Method, Content}]),
                                      {noreply, State};
                    true -> handle_method_from_server1(Method,
                                                       amqp_msg(Content), State)
                 end
    end.

<<<<<<< HEAD
handle_method_from_server1(#'channel.close'{reply_code = Code,
                                            reply_text = Text}, none, State) ->
    do(#'channel.close_ok'{}, none, State),
    {stop, {server_initiated_close, Code, Text}, State};
handle_method_from_server1(#'channel.close_ok'{} = CloseOk, none, State) ->
    {stop, normal, rpc_bottom_half(CloseOk, State)};
handle_method_from_server1(
        #'basic.consume_ok'{consumer_tag = ConsumerTag} = ConsumeOk,
        none, State = #state{tagged_sub_requests = Tagged,
                             anon_sub_requests = Anon}) ->
=======
handle_method1(#'channel.open_ok'{}, none, State) ->
    {noreply, rpc_bottom_half(ok, State)};
handle_method1(#'channel.close'{reply_code = Code, reply_text = Text}, none,
               State) ->
    do(#'channel.close_ok'{}, none, State),
    {stop, {server_initiated_close, Code, Text}, State};
handle_method1(#'channel.close_ok'{}, none, State) ->
    {stop, normal, rpc_bottom_half(ok, State)};
handle_method1(#'basic.consume_ok'{consumer_tag = ConsumerTag} = ConsumeOk,
               none, State = #state{tagged_sub_requests = Tagged,
                                    anon_sub_requests = Anon}) ->
>>>>>>> b9c8b4d5
    {Consumer, State0} =
        case dict:find(ConsumerTag, Tagged) of
            {ok, C} ->
                NewTagged = dict:erase(ConsumerTag, Tagged),
                {C, State#state{tagged_sub_requests = NewTagged}};
            error ->
                {{value, C}, NewAnon} = queue:out(Anon),
                {C, State#state{anon_sub_requests = NewAnon}}
        end,
    Consumer ! ConsumeOk,
    State1 = register_consumer(ConsumerTag, Consumer, State0),
    {noreply, rpc_bottom_half(ConsumeOk, State1)};
handle_method_from_server1(
        #'basic.cancel_ok'{consumer_tag = ConsumerTag} = CancelOk, none,
        State) ->
    Consumer = resolve_consumer(ConsumerTag, State),
    Consumer ! CancelOk,
    NewState = unregister_consumer(ConsumerTag, State),
    {noreply, rpc_bottom_half(CancelOk, NewState)};
handle_method_from_server1(#'channel.flow'{active = Active} = Flow, none,
                           State = #state{flow_handler_pid = FlowHandler}) ->
    case FlowHandler of none -> ok;
                        _    -> FlowHandler ! Flow
    end,
    %% Putting the flow_ok in the queue so that the RPC queue can be
    %% flushed beforehand. Methods that made it to the queue are not
    %% blocked in any circumstance.
    {noreply, rpc_top_half(#'channel.flow_ok'{active = Active}, none, none,
                           State#state{flow_active = Active})};
handle_method_from_server1(
        #'basic.deliver'{consumer_tag = ConsumerTag} = Deliver, AmqpMsg,
        State) ->
    Consumer = resolve_consumer(ConsumerTag, State),
    Consumer ! {Deliver, AmqpMsg},
    {noreply, State};
handle_method_from_server1(
        #'basic.return'{} = BasicReturn, AmqpMsg,
        State = #state{return_handler_pid = ReturnHandler}) ->
    case ReturnHandler of
        none -> ?LOG_WARN("Channel (~p): received {~p, ~p} but there is no "
                          "return handler registered~n",
                          [self(), BasicReturn, AmqpMsg]);
        _    -> ReturnHandler ! {BasicReturn, AmqpMsg}
    end,
    {noreply, State};
handle_method_from_server1(#'basic.ack'{} = BasicAck, AmqpMsg,
                           #state{ack_handler_pid = AckHandler} = State) ->
    case AckHandler of
        none -> ?LOG_WARN("Channel (~p): received {~p, ~p} but there is no "
                          "ack handler registered~n",
                          [self(), BasicAck, AmqpMsg]);
        _    -> AckHandler ! {BasicAck, AmqpMsg}
    end,
    {noreply, State};
handle_method_from_server1(Method, none, State) ->
    {noreply, rpc_bottom_half(Method, State)};
handle_method_from_server1(Method, Content, State) ->
    {noreply, rpc_bottom_half({Method, Content}, State)}.

%%---------------------------------------------------------------------------
%% Other handle_* functions
%%---------------------------------------------------------------------------

handle_connection_closing(CloseType, State = #state{rpc_requests = RpcQueue,
                                                    closing      = Closing}) ->
    case {CloseType, Closing, queue:is_empty(RpcQueue)} of
        {flush, false, false} ->
            erlang:send_after(?TIMEOUT_FLUSH, self(),
                              timed_out_flushing_channel),
            {noreply, State#state{closing = connection}};
        {flush, just_channel, false} ->
            erlang:send_after(?TIMEOUT_CLOSE_OK, self(),
                              timed_out_waiting_close_ok),
            {noreply, State#state{closing = connection}};
        _ ->
            {stop, connection_closing, State}
    end.

handle_channel_exit(Reason, State) ->
    case Reason of
        %% Sent by rabbit_channel in the direct case
        #amqp_error{name = ErrorName, explanation = Expl} ->
            ?LOG_WARN("Channel (~p) closing: server sent error ~p~n",
                      [self(), Reason]),
            {IsHard, Code, _} = ?PROTOCOL:lookup_amqp_exception(ErrorName),
            {stop, {if IsHard -> server_initiated_hard_close;
                       true   -> server_initiated_close
                    end, Code, Expl}, State};
        %% Unexpected death of a channel infrastructure process
        _ ->
            {stop, {infrastructure_died, Reason}, State}
    end.

%%---------------------------------------------------------------------------
%% Internal plumbing
%%---------------------------------------------------------------------------

do(Method, Content, #state{driver = Driver, writer = W}) ->
    %% Catching because it expects the {channel_exit, _, _} message on error
    catch case {Driver, Content} of
              {network, none} -> rabbit_writer:send_command_sync(W, Method);
              {network, _}    -> rabbit_writer:send_command_sync(W, Method,
                                                                 Content);
              {direct, none}  -> rabbit_channel:do(W, Method);
              {direct, _}     -> rabbit_channel:do(W, Method, Content)
          end.

start_writer(State = #state{start_writer_fun = SWF}) ->
    {ok, Writer} = SWF(),
    State#state{writer = Writer}.

resolve_consumer(_ConsumerTag, #state{consumers = []}) ->
    exit(no_consumers_registered);
resolve_consumer(ConsumerTag, #state{consumers = Consumers,
                                     default_consumer = DefaultConsumer}) ->
    case dict:find(ConsumerTag, Consumers) of
        {ok, Value} ->
            Value;
        error ->
            case is_pid(DefaultConsumer) of
                true  -> DefaultConsumer;
                false -> exit(unexpected_delivery_and_no_default_consumer)
            end
    end.

register_consumer(ConsumerTag, Consumer,
                  State = #state{consumers = Consumers0}) ->
    Consumers1 = dict:store(ConsumerTag, Consumer, Consumers0),
    State#state{consumers = Consumers1}.

unregister_consumer(ConsumerTag,
                    State = #state{consumers = Consumers0}) ->
    Consumers1 = dict:erase(ConsumerTag, Consumers0),
    State#state{consumers = Consumers1}.

amqp_msg(none) ->
    none;
amqp_msg(Content) ->
    {Props, Payload} = rabbit_basic:from_content(Content),
    #amqp_msg{props = Props, payload = Payload}.

build_content(none) ->
    none;
build_content(#amqp_msg{props = Props, payload = Payload}) ->
    rabbit_basic:build_content(Props, Payload).

check_block(_Method, _AmqpMsg, #state{closing = just_channel}) ->
    closing;
check_block(_Method, _AmqpMsg, #state{closing = connection}) ->
    closing;
check_block(_Method, none, #state{}) ->
    ok;
check_block(_Method, #amqp_msg{}, #state{flow_active = false}) ->
    blocked;
check_block(_Method, _AmqpMsg, #state{}) ->
    ok.

check_invalid_method(#'channel.open'{}) ->
    {use_amqp_connection_module,
     "Use amqp_connection:open_channel/{1,2} instead"};
check_invalid_method(#'channel.close'{}) ->
    {use_close_function, "Use close/{1,3} instead"};
check_invalid_method(#'basic.consume'{}) ->
    {use_subscribe_function, "Use subscribe/3 instead"};
check_invalid_method(Method) ->
    case is_connection_method(Method) of
        true  -> {connection_methods_not_allowed,
                  "Sending connection methods is not allowed"};
        false -> ok
    end.

is_connection_method(Method) ->
    {ClassId, _} = ?PROTOCOL:method_id(element(1, Method)),
    ?PROTOCOL:lookup_class_name(ClassId) == connection.

server_misbehaved(#amqp_error{} = AmqpError, State = #state{number = Number}) ->
    case rabbit_binary_generator:map_exception(Number, AmqpError, ?PROTOCOL) of
        {true, _, _} ->
            {stop, {server_misbehaved, AmqpError}, State};
        {false, _, Close} ->
            ?LOG_WARN("Channel (~p) flushing and closing due to soft "
                      "error caused by the server ~p~n", [self(), AmqpError]),
            Self = self(),
            spawn(fun () -> call(Self, Close) end),
            {noreply, State}
    end.<|MERGE_RESOLUTION|>--- conflicted
+++ resolved
@@ -399,16 +399,10 @@
 %% RPC mechanism
 %%---------------------------------------------------------------------------
 
-<<<<<<< HEAD
 handle_method_to_server(Method, AmqpMsg, From, State) ->
-    case {Method, From, check_block(Method, AmqpMsg, State)} of
-        {#'basic.consume'{}, none, _} ->
-            ?LOG_WARN("Channel (~p): ignoring cast of ~p method. "
-                      "Use subscribe/3 instead!~n", [self(), Method]),
-            {noreply, State};
-        {#'basic.consume'{}, _, _} ->
-            {reply, {error, use_subscribe}, State};
-        {_, _, ok} ->
+    case {check_invalid_method(Method), From,
+          check_block(Method, AmqpMsg, State)} of
+        {ok, _, ok} ->
             State1 = case {Method, State} of
                          {#'confirm.select'{}, _} ->
                              State #state{pub_msg_count = 0};
@@ -423,16 +417,7 @@
                      end,
             {noreply,
              rpc_top_half(Method, build_content(AmqpMsg), From, State1)};
-        {_, none, BlockReply} ->
-=======
-handle_method_call(Method, AmqpMsg, From, State) ->
-    case {check_invalid_method(Method), From,
-          check_block(Method, AmqpMsg, State)} of
-        {ok, _, ok} ->
-            {noreply,
-             rpc_top_half(Method, build_content(AmqpMsg), From, State)};
         {ok, none, BlockReply} ->
->>>>>>> b9c8b4d5
             ?LOG_WARN("Channel (~p): discarding method ~p in cast.~n"
                       "Reason: ~p~n", [self(), Method, BlockReply]),
             {noreply, State};
@@ -555,30 +540,18 @@
                  end
     end.
 
-<<<<<<< HEAD
+handle_method_from_server1(#'channel.open_ok'{}, none, State) ->
+    {noreply, rpc_bottom_half(ok, State)};
 handle_method_from_server1(#'channel.close'{reply_code = Code,
                                             reply_text = Text}, none, State) ->
     do(#'channel.close_ok'{}, none, State),
     {stop, {server_initiated_close, Code, Text}, State};
-handle_method_from_server1(#'channel.close_ok'{} = CloseOk, none, State) ->
-    {stop, normal, rpc_bottom_half(CloseOk, State)};
+handle_method_from_server1(#'channel.close_ok'{}, none, State) ->
+    {stop, normal, rpc_bottom_half(ok, State)};
 handle_method_from_server1(
         #'basic.consume_ok'{consumer_tag = ConsumerTag} = ConsumeOk,
         none, State = #state{tagged_sub_requests = Tagged,
                              anon_sub_requests = Anon}) ->
-=======
-handle_method1(#'channel.open_ok'{}, none, State) ->
-    {noreply, rpc_bottom_half(ok, State)};
-handle_method1(#'channel.close'{reply_code = Code, reply_text = Text}, none,
-               State) ->
-    do(#'channel.close_ok'{}, none, State),
-    {stop, {server_initiated_close, Code, Text}, State};
-handle_method1(#'channel.close_ok'{}, none, State) ->
-    {stop, normal, rpc_bottom_half(ok, State)};
-handle_method1(#'basic.consume_ok'{consumer_tag = ConsumerTag} = ConsumeOk,
-               none, State = #state{tagged_sub_requests = Tagged,
-                                    anon_sub_requests = Anon}) ->
->>>>>>> b9c8b4d5
     {Consumer, State0} =
         case dict:find(ConsumerTag, Tagged) of
             {ok, C} ->
